use std::fmt::{self, Debug, Display, Formatter};

<<<<<<< HEAD
use hex_buffer_serde::{Hex, HexForm};
=======
use datasize::DataSize;
>>>>>>> 029207e6
use hex_fmt::HexFmt;
use rand::{
    distributions::{Alphanumeric, Distribution, Standard},
    Rng,
};
use serde::{Deserialize, Serialize};

use casper_types::{
    bytesrepr,
    contracts::{ContractVersion, DEFAULT_ENTRY_POINT_NAME},
    ContractHash, ContractPackageHash, Key, RuntimeArgs, KEY_HASH_LENGTH,
};

use super::error;
use crate::{core::execution, shared::account::Account};

#[derive(Clone, DataSize, PartialEq, Eq, PartialOrd, Ord, Hash, Serialize, Deserialize)]
pub enum ExecutableDeployItem {
    ModuleBytes {
        #[serde(with = "HexForm::<Vec<u8>>")]
        module_bytes: Vec<u8>,
        // assumes implicit `call` noarg entrypoint
        #[serde(with = "HexForm::<Vec<u8>>")]
        args: Vec<u8>,
    },
    StoredContractByHash {
        #[serde(with = "HexForm::<[u8; KEY_HASH_LENGTH]>")]
        hash: ContractHash,
        entry_point: String,
        #[serde(with = "HexForm::<Vec<u8>>")]
        args: Vec<u8>,
    },
    StoredContractByName {
        name: String,
        entry_point: String,
        #[serde(with = "HexForm::<Vec<u8>>")]
        args: Vec<u8>,
    },
    StoredVersionedContractByName {
        name: String,
        version: Option<ContractVersion>, // defaults to highest enabled version
        entry_point: String,
        #[serde(with = "HexForm::<Vec<u8>>")]
        args: Vec<u8>,
    },
    StoredVersionedContractByHash {
        #[serde(with = "HexForm::<[u8; KEY_HASH_LENGTH]>")]
        hash: ContractPackageHash,
        version: Option<ContractVersion>, // defaults to highest enabled version
        entry_point: String,
        #[serde(with = "HexForm::<Vec<u8>>")]
        args: Vec<u8>,
    },
    Transfer {
        #[serde(with = "HexForm::<Vec<u8>>")]
        args: Vec<u8>,
    },
}

impl Display for ExecutableDeployItem {
    fn fmt(&self, f: &mut Formatter<'_>) -> fmt::Result {
        match self {
            ExecutableDeployItem::ModuleBytes { module_bytes, .. } => {
                write!(f, "module-bytes [{} bytes]", module_bytes.len())
            }
            ExecutableDeployItem::StoredContractByHash {
                hash, entry_point, ..
            } => write!(
                f,
                "stored-contract-by-hash: {:10}, entry-point: {}",
                HexFmt(hash),
                entry_point,
            ),
            ExecutableDeployItem::StoredContractByName {
                name, entry_point, ..
            } => write!(
                f,
                "stored-contract-by-name: {}, entry-point: {}",
                name, entry_point,
            ),
            ExecutableDeployItem::StoredVersionedContractByName {
                name,
                version: Some(ver),
                entry_point,
                ..
            } => write!(
                f,
                "stored-versioned-contract: {}, version: {}, entry-point: {}",
                name, ver, entry_point,
            ),
            ExecutableDeployItem::StoredVersionedContractByName {
                name,
                version: None,
                entry_point,
                ..
            } => write!(
                f,
                "stored-versioned-contract: {}, version: latest, entry-point: {}",
                name, entry_point,
            ),
            ExecutableDeployItem::StoredVersionedContractByHash {
                hash,
                version: Some(ver),
                entry_point,
                ..
            } => write!(
                f,
                "stored-versioned-contract-by-hash: {:10}, version: {}, entry-point: {}",
                HexFmt(hash),
                ver,
                entry_point,
            ),
            ExecutableDeployItem::StoredVersionedContractByHash {
                hash,
                version: None,
                entry_point,
                ..
            } => write!(
                f,
                "stored-versioned-contract-by-hash: {:10}, version: latest, entry-point: {}",
                HexFmt(hash),
                entry_point,
            ),
            ExecutableDeployItem::Transfer { args } => write!(f, "transfer-args {}", HexFmt(&args)),
        }
    }
}

impl Debug for ExecutableDeployItem {
    fn fmt(&self, f: &mut Formatter<'_>) -> fmt::Result {
        match self {
            ExecutableDeployItem::ModuleBytes { module_bytes, args } => f
                .debug_struct("ModuleBytes")
                .field("module_bytes", &format!("[{} bytes]", module_bytes.len()))
                .field("args", &HexFmt(&args))
                .finish(),
            ExecutableDeployItem::StoredContractByHash {
                hash,
                entry_point,
                args,
            } => f
                .debug_struct("StoredContractByHash")
                .field("hash", &HexFmt(hash))
                .field("entry_point", &entry_point)
                .field("args", &HexFmt(&args))
                .finish(),
            ExecutableDeployItem::StoredContractByName {
                name,
                entry_point,
                args,
            } => f
                .debug_struct("StoredContractByName")
                .field("name", &name)
                .field("entry_point", &entry_point)
                .field("args", &HexFmt(&args))
                .finish(),
            ExecutableDeployItem::StoredVersionedContractByName {
                name,
                version,
                entry_point,
                args,
            } => f
                .debug_struct("StoredVersionedContractByName")
                .field("name", &name)
                .field("version", version)
                .field("entry_point", &entry_point)
                .field("args", &HexFmt(&args))
                .finish(),
            ExecutableDeployItem::StoredVersionedContractByHash {
                hash,
                version,
                entry_point,
                args,
            } => f
                .debug_struct("StoredVersionedContractByHash")
                .field("hash", &HexFmt(hash))
                .field("version", version)
                .field("entry_point", &entry_point)
                .field("args", &HexFmt(&args))
                .finish(),
            ExecutableDeployItem::Transfer { args } => f
                .debug_struct("Transfer")
                .field("args", &HexFmt(&args))
                .finish(),
        }
    }
}

impl ExecutableDeployItem {
    pub(crate) fn to_contract_hash_key(
        &self,
        account: &Account,
    ) -> Result<Option<Key>, error::Error> {
        match self {
            ExecutableDeployItem::StoredContractByHash { hash, .. }
            | ExecutableDeployItem::StoredVersionedContractByHash { hash, .. } => {
                Ok(Some(Key::from(*hash)))
            }
            ExecutableDeployItem::StoredContractByName { name, .. }
            | ExecutableDeployItem::StoredVersionedContractByName { name, .. } => {
                let key = account.named_keys().get(name).cloned().ok_or_else(|| {
                    error::Error::Exec(execution::Error::NamedKeyNotFound(name.to_string()))
                })?;
                Ok(Some(key))
            }
            ExecutableDeployItem::ModuleBytes { .. } | ExecutableDeployItem::Transfer { .. } => {
                Ok(None)
            }
        }
    }

    pub fn into_runtime_args(self) -> Result<RuntimeArgs, bytesrepr::Error> {
        match self {
            ExecutableDeployItem::ModuleBytes { args, .. }
            | ExecutableDeployItem::StoredContractByHash { args, .. }
            | ExecutableDeployItem::StoredContractByName { args, .. }
            | ExecutableDeployItem::StoredVersionedContractByHash { args, .. }
            | ExecutableDeployItem::StoredVersionedContractByName { args, .. }
            | ExecutableDeployItem::Transfer { args } => {
                let runtime_args: RuntimeArgs = bytesrepr::deserialize(args)?;
                Ok(runtime_args)
            }
        }
    }

    pub fn entry_point_name(&self) -> &str {
        match self {
            ExecutableDeployItem::ModuleBytes { .. } | ExecutableDeployItem::Transfer { .. } => {
                DEFAULT_ENTRY_POINT_NAME
            }
            ExecutableDeployItem::StoredVersionedContractByName { entry_point, .. }
            | ExecutableDeployItem::StoredVersionedContractByHash { entry_point, .. }
            | ExecutableDeployItem::StoredContractByHash { entry_point, .. }
            | ExecutableDeployItem::StoredContractByName { entry_point, .. } => &entry_point,
        }
    }
}

impl Distribution<ExecutableDeployItem> for Standard {
    fn sample<R: Rng + ?Sized>(&self, rng: &mut R) -> ExecutableDeployItem {
        fn random_bytes<R: Rng + ?Sized>(rng: &mut R) -> Vec<u8> {
            let mut bytes = vec![0u8; rng.gen_range(0, 100)];
            rng.fill_bytes(bytes.as_mut());
            bytes
        }

        fn random_string<R: Rng + ?Sized>(rng: &mut R) -> String {
            rng.sample_iter(&Alphanumeric).take(20).collect()
        }

        let args = random_bytes(rng);

        match rng.gen_range(0, 6) {
            0 => ExecutableDeployItem::ModuleBytes {
                module_bytes: random_bytes(rng),
                args,
            },
            1 => ExecutableDeployItem::StoredContractByHash {
                hash: rng.gen(),
                entry_point: random_string(rng),
                args,
            },
            2 => ExecutableDeployItem::StoredContractByName {
                name: random_string(rng),
                entry_point: random_string(rng),
                args,
            },
            3 => ExecutableDeployItem::StoredVersionedContractByName {
                name: random_string(rng),
                version: rng.gen(),
                entry_point: random_string(rng),
                args,
            },
            4 => ExecutableDeployItem::StoredVersionedContractByHash {
                hash: rng.gen(),
                version: rng.gen(),
                entry_point: random_string(rng),
                args,
            },
            5 => ExecutableDeployItem::Transfer { args },
            _ => unreachable!(),
        }
    }
}<|MERGE_RESOLUTION|>--- conflicted
+++ resolved
@@ -1,10 +1,7 @@
 use std::fmt::{self, Debug, Display, Formatter};
 
-<<<<<<< HEAD
+use datasize::DataSize;
 use hex_buffer_serde::{Hex, HexForm};
-=======
-use datasize::DataSize;
->>>>>>> 029207e6
 use hex_fmt::HexFmt;
 use rand::{
     distributions::{Alphanumeric, Distribution, Standard},
