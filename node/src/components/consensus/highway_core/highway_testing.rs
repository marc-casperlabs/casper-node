use std::iter::FromIterator;

use super::{
    active_validator::Effect,
    evidence::Evidence,
    finality_detector::{FinalityDetector, FinalityOutcome},
    highway::{Highway, HighwayParams, PreValidatedVertex, ValidVertex, VertexError},
    validators::{ValidatorIndex, Validators},
    vertex::{Dependency, Vertex},
    Weight,
};
use crate::{
    components::consensus::{
        tests::{
            consensus_des_testing::{
                DeliverySchedule, Message, Target, TargetedMessage, Validator, ValidatorId,
                VirtualNet,
            },
            queue::{MessageT, QueueEntry},
        },
<<<<<<< HEAD
        tests::queue::{MessageT, QueueEntry},
        traits::{ConsensusValueT, Context, ValidatorSecret},
=======
        traits::{ConsensusValueT, Context},
>>>>>>> a58ffd1b
        BlockContext,
    },
    types::Timestamp,
};

<<<<<<< HEAD
use std::iter::FromIterator;

struct HighwayConsensus {
    highway: Highway<TestContext>,
    finality_detector: FinalityDetector<TestContext>,
}

impl HighwayConsensus {
    fn run_finality(
        &mut self,
    ) -> FinalityOutcome<<TestContext as Context>::ConsensusValue, ValidatorIndex> {
        self.finality_detector.run(self.highway.state())
=======
struct HighwayConsensus<C: Context> {
    highway: Highway<C>,
    finality_detector: FinalityDetector<C>,
}

impl<C: Context> HighwayConsensus<C> {
    fn run_finality(&mut self) -> FinalityOutcome<C::ConsensusValue, C::ValidatorId> {
        self.finality_detector.run(&self.highway)
>>>>>>> a58ffd1b
    }

    pub(crate) fn highway(&self) -> &Highway<TestContext> {
        &self.highway
    }

    pub(crate) fn highway_mut(&mut self) -> &mut Highway<TestContext> {
        &mut self.highway
    }
}

#[derive(Clone, Eq, PartialEq)]
enum HighwayMessage {
    Timer(Timestamp),
    NewVertex(Vertex<TestContext>),
    RequestBlock(BlockContext),
}

impl Debug for HighwayMessage {
    fn fmt(&self, f: &mut Formatter<'_>) -> std::fmt::Result {
        match self {
            Timer(t) => f.debug_tuple("Timer").field(&t.millis()).finish(),
            RequestBlock(bc) => f
                .debug_struct("RequestBlock")
                .field("timestamp", &bc.timestamp().millis())
                .finish(),
            NewVertex(v) => f.debug_struct("NewVertex").field("vertex", &v).finish(),
        }
    }
}

impl HighwayMessage {
    fn into_targeted(self, creator: ValidatorId) -> TargetedMessage<HighwayMessage> {
        let create_msg = |hwm: HighwayMessage| Message::new(creator, hwm);

        match self {
            Timer(_) => TargetedMessage::new(create_msg(self), Target::SingleValidator(creator)),
            NewVertex(_) => TargetedMessage::new(create_msg(self), Target::AllExcept(creator)),
            RequestBlock(_) => {
                TargetedMessage::new(create_msg(self), Target::SingleValidator(creator))
            }
        }
    }
}

use HighwayMessage::*;

impl From<Effect<TestContext>> for HighwayMessage {
    fn from(eff: Effect<TestContext>) -> Self {
        match eff {
            // The effect is `ValidVertex` but we want to gossip it to other
            // validators so for them it's just `Vertex` that needs to be validated.
            Effect::NewVertex(ValidVertex(v)) => NewVertex(v),
            Effect::ScheduleTimer(t) => Timer(t),
            Effect::RequestNewBlock(block_context) => RequestBlock(block_context),
        }
    }
}

use rand::Rng;
use std::{
    collections::{hash_map::DefaultHasher, HashMap, VecDeque},
    fmt::{Debug, Display, Formatter},
    hash::Hasher,
    marker::PhantomData,
};

impl PartialOrd for HighwayMessage {
    fn partial_cmp(&self, other: &Self) -> Option<std::cmp::Ordering> {
        Some(self.cmp(&other))
    }
}

impl Ord for HighwayMessage {
    fn cmp(&self, other: &Self) -> std::cmp::Ordering {
        match (self, other) {
            (Timer(t1), Timer(t2)) => t1.cmp(&t2),
            (Timer(_), _) => std::cmp::Ordering::Less,
            (NewVertex(v1), NewVertex(v2)) => match (v1, v2) {
                (Vertex::Vote(swv1), Vertex::Vote(swv2)) => swv1.hash().cmp(&swv2.hash()),
                (Vertex::Vote(_), _) => std::cmp::Ordering::Less,
                (
                    Vertex::Evidence(Evidence::Equivocation(ev1_a, ev1_b)),
                    Vertex::Evidence(Evidence::Equivocation(ev2_a, ev2_b)),
                ) => ev1_a
                    .hash()
                    .cmp(&ev2_a.hash())
                    .then_with(|| ev1_b.hash().cmp(&ev2_b.hash())),
                (Vertex::Evidence(_), _) => std::cmp::Ordering::Less,
            },
            (NewVertex(_), _) => std::cmp::Ordering::Less,
            (RequestBlock(bc1), RequestBlock(bc2)) => bc1.cmp(&bc2),
            (RequestBlock(_), _) => std::cmp::Ordering::Less,
        }
    }
}

/// Result of single `crank()` call.
#[derive(Debug, Eq, PartialEq)]
pub(crate) enum CrankOk {
    /// Test run is not done.
    Continue,
    /// Test run is finished.
    Done,
}

#[derive(Debug, Eq, PartialEq)]
pub(crate) enum TestRunError {
    /// VirtualNet was missing a validator when it was expected to exist.
    MissingValidator(ValidatorId),
    /// Sender sent a vertex for which it didn't have all dependencies.
    SenderMissingDependency(ValidatorId, Dependency<TestContext>),
    /// No more messages in the message queue.
    NoMessages,
    /// We run out of consensus values to propose before the end of a test.
    NoConsensusValues,
}

impl Display for TestRunError {
    fn fmt(&self, f: &mut Formatter<'_>) -> std::fmt::Result {
        match self {
            TestRunError::NoMessages => write!(
                f,
                "Test finished prematurely due to lack of messages in the queue"
            ),
            TestRunError::SenderMissingDependency(validator_id, dependency) => write!(
                f,
                "{:?} was missing a dependency {:?} of a vertex it created.",
                validator_id, dependency
            ),
            TestRunError::MissingValidator(id) => {
                write!(f, "Virtual net is missing validator {:?}.", id)
            }
            TestRunError::NoConsensusValues => write!(f, "No consensus values to propose."),
        }
    }
}

enum Distribution {
    Uniform,
    Poisson(f64),
}

impl Distribution {
    /// Returns vector of `count` elements of random values between `lower` and `uppwer`.
    fn gen_range_vec<R: Rng>(&self, rng: &mut R, lower: u64, upper: u64, count: u8) -> Vec<u64> {
        match self {
            Distribution::Uniform => (0..count).map(|_| rng.gen_range(lower, upper)).collect(),
            // https://casperlabs.atlassian.net/browse/HWY-116
            Distribution::Poisson(_) => unimplemented!("Poisson distribution of weights"),
        }
    }
}

trait DeliveryStrategy {
    fn gen_delay<R: Rng>(
        &self,
        rng: &mut R,
        message: &HighwayMessage,
        distributon: &Distribution,
        base_delivery_timestamp: Timestamp,
    ) -> DeliverySchedule;
}

struct HighwayTestHarness<DS>
where
    DS: DeliveryStrategy,
{
    virtual_net:
        VirtualNet<<TestContext as Context>::ConsensusValue, HighwayConsensus, HighwayMessage>,
    /// The instant the network was created.
    start_time: Timestamp,
    /// Consensus values to be proposed.
    /// Order of values in the vector defines the order in which they will be proposed.
    consensus_values: VecDeque<<TestContext as Context>::ConsensusValue>,
    /// Number of consensus values that the test is started with.
    consensus_values_num: usize,
    /// A strategy to pseudo randomly change the message delivery times.
    delivery_time_strategy: DS,
    /// Distribution of delivery times.
    delivery_time_distribution: Distribution,
}

impl<DS> HighwayTestHarness<DS>
where
    DS: DeliveryStrategy,
{
    fn new<T: Into<Timestamp>>(
        virtual_net: VirtualNet<
            <TestContext as Context>::ConsensusValue,
            HighwayConsensus,
            HighwayMessage,
        >,
        start_time: T,
        consensus_values: VecDeque<<TestContext as Context>::ConsensusValue>,
        delivery_time_distribution: Distribution,
        delivery_time_strategy: DS,
    ) -> Self {
        let cv_len = consensus_values.len();
        HighwayTestHarness {
            virtual_net,
            start_time: start_time.into(),
            consensus_values,
            consensus_values_num: cv_len,
            delivery_time_distribution,
            delivery_time_strategy,
        }
    }

    /// Advance the test by one message.
    ///
    /// Pops one message from the message queue (if there are any)
    /// and pass it to the recipient validator for execution.
    /// Messages returned from the execution are scheduled for later delivery.
    pub(crate) fn crank<R: Rng>(&mut self, rand: &mut R) -> Result<CrankOk, TestRunError> {
        // Stop the test when each node finalized all consensus values.
        // Note that we're not testing the order of finalization here.
        // TODO: Consider moving out all the assertions to client side.
        if self
            .virtual_net
            .validators()
            .all(|v| v.finalized_count() == self.consensus_values_num)
        {
            return Ok(CrankOk::Done);
        }

        let QueueEntry {
            delivery_time,
            recipient,
            message,
        } = self
            .virtual_net
            .pop_message()
            .ok_or(TestRunError::NoMessages)?;

        let messages = self.process_message(recipient, message)?;

        let targeted_messages = messages
            .into_iter()
            .map(|hwm| {
                let delivery = self.delivery_time_strategy.gen_delay(
                    rand,
                    &hwm,
                    &self.delivery_time_distribution,
                    delivery_time,
                );
                (hwm, delivery)
            })
            .filter_map(|(hwm, delivery)| match delivery {
                DeliverySchedule::Drop => None,
                DeliverySchedule::AtInstant(timestamp) => {
                    Some((hwm.into_targeted(recipient), timestamp))
                }
            })
            .collect();

        self.virtual_net.dispatch_messages(targeted_messages);

        Ok(CrankOk::Continue)
    }

    fn next_consensus_value(&mut self) -> Option<<TestContext as Context>::ConsensusValue> {
        self.consensus_values.pop_front()
    }

    /// Helper for getting validator from the underlying virtual net.
    #[allow(clippy::type_complexity)]
    fn validator_mut(
        &mut self,
        validator_id: &ValidatorId,
    ) -> Result<
        &mut Validator<<TestContext as Context>::ConsensusValue, HighwayMessage, HighwayConsensus>,
        TestRunError,
    > {
        self.virtual_net
            .validator_mut(&validator_id)
            .ok_or_else(|| TestRunError::MissingValidator(*validator_id))
    }

    fn call_validator<F>(
        &mut self,
        validator_id: &ValidatorId,
        f: F,
    ) -> Result<Vec<HighwayMessage>, TestRunError>
    where
        F: FnOnce(&mut Highway<TestContext>) -> Vec<Effect<TestContext>>,
    {
        let res = f(self.validator_mut(validator_id)?.consensus.highway_mut());
        let mut additional_effects = vec![];
        for e in res.iter() {
            if let Effect::NewVertex(vv) = e {
                additional_effects.extend(
                    self.validator_mut(validator_id)?
                        .consensus
                        .highway_mut()
                        .add_valid_vertex(vv.clone()),
                );
            }
        }
        additional_effects.extend(res);
        Ok(additional_effects
            .into_iter()
            .map(HighwayMessage::from)
            .collect())
    }

    /// Processes a message sent to `validator_id`.
    /// Returns a vector of messages produced by the `validator` in reaction to processing a
    /// message.
    fn process_message(
        &mut self,
        validator_id: ValidatorId,
        message: Message<HighwayMessage>,
    ) -> Result<Vec<HighwayMessage>, TestRunError> {
        self.validator_mut(&validator_id)?
            .push_messages_received(vec![message.clone()]);

        let messages = {
            let sender_id = message.sender;

            let hwm = message.payload().clone();
            match hwm {
                Timer(timestamp) => self
                    .call_validator(&validator_id, |consensus| consensus.handle_timer(timestamp))?,

                NewVertex(v) => {
                    match self.add_vertex(validator_id, sender_id, v)? {
                        Ok(msgs) => msgs,
                        Err((v, error)) => {
                            // TODO: Replace with tracing library and maybe add to sender state?
                            println!("{:?} sent an invalid vertex {:?} to {:?} that resulted in {:?} error", sender_id, v, validator_id, error);
                            vec![]
                        }
                    }
                }
                RequestBlock(block_context) => {
                    let consensus_value = self
                        .next_consensus_value()
                        .ok_or_else(|| TestRunError::NoConsensusValues)?;

                    self.call_validator(&validator_id, |consensus| {
                        consensus.propose(consensus_value, block_context)
                    })?
                }
            }
        };

        let recipient = self.validator_mut(&validator_id)?;
        recipient.push_messages_produced(messages.clone());

        let finality_result = match recipient.consensus.run_finality() {
            FinalityOutcome::Finalized {
                value,
                new_equivocators,
                timestamp,
            } => {
                if !new_equivocators.is_empty() {
                    // https://casperlabs.atlassian.net/browse/HWY-120
                    unimplemented!("Equivocations detected but not handled.")
                }
                vec![value]
            }
            FinalityOutcome::None => vec![],
            // https://casperlabs.atlassian.net/browse/HWY-119
            FinalityOutcome::FttExceeded => unimplemented!("Ftt exceeded but not handled."),
        };

        recipient.push_finalized(finality_result);

        Ok(messages)
    }

    // Adds vertex to the validator's state.
    // Synchronizes its state if necessary.
    #[allow(clippy::type_complexity)]
    fn add_vertex(
        &mut self,
        recipient: ValidatorId,
        sender: ValidatorId,
        vertex: Vertex<TestContext>,
    ) -> Result<Result<Vec<HighwayMessage>, (Vertex<TestContext>, VertexError)>, TestRunError> {
        // 1. pre_validate_vertex
        // 2. missing_dependency
        // 3. validate_vertex
        // 4. add_valid_vertex

        let sync_result = {
            let validator = self.validator_mut(&recipient)?;

            match validator.consensus.highway.pre_validate_vertex(vertex) {
                Err((v, error)) => Ok(Err((v, error))),
                Ok(pvv) => self.synchronize_validator(recipient, sender, pvv),
            }
        }?;

        match sync_result {
            Err(vertex_error) => Ok(Err(vertex_error)),
            Ok((prevalidated_vertex, mut sync_effects)) => {
                let add_vertex_effects: Vec<HighwayMessage> = {
                    match self
                        .validator_mut(&recipient)?
                        .consensus
                        .highway
                        .validate_vertex(prevalidated_vertex)
                        .map_err(|(pvv, error)| (pvv.into_vertex(), error))
                    {
                        Err(vertex_error) => return Ok(Err(vertex_error)),
                        Ok(valid_vertex) => self.call_validator(&recipient, |highway| {
                            highway.add_valid_vertex(valid_vertex)
                        })?,
                    }
                };

                sync_effects.extend(add_vertex_effects);

                Ok(Ok(sync_effects))
            }
        }
    }

    /// Synchronizes missing dependencies of `pvv` that `recipient` is missing.
    /// If an error occurs during synchronization of one of `pvv`'s dependencies
    /// it's returned and the original vertex mustn't be added to the state.
    #[allow(clippy::type_complexity)]
    fn synchronize_validator(
        &mut self,
        recipient: ValidatorId,
        sender: ValidatorId,
        pvv: PreValidatedVertex<TestContext>,
    ) -> Result<
        Result<
            (PreValidatedVertex<TestContext>, Vec<HighwayMessage>),
            (Vertex<TestContext>, VertexError),
        >,
        TestRunError,
    > {
        let mut hwms: Vec<HighwayMessage> = vec![];

        loop {
            let validator = self
                .virtual_net
                .validator_mut(&recipient)
                .ok_or_else(|| TestRunError::MissingValidator(recipient))?;

            match validator.consensus.highway.missing_dependency(&pvv) {
                None => return Ok(Ok((pvv, hwms))),
                Some(d) => match self.synchronize_dependency(d, recipient, sender)? {
                    Ok(hwm) => {
                        // `hwm` represent messages produced while synchronizing `d`.
                        hwms.extend(hwm)
                    }
                    Err(vertex_error) => {
                        // An error occurred when trying to synchronize a missing dependency.
                        // We must stop the synchronization process and return it to the caller.
                        return Ok(Err(vertex_error));
                    }
                },
            }
        }
    }

    // Synchronizes `validator` in case of missing dependencies.
    //
    // If validator has missing dependencies then we have to add them first.
    // We don't want to test synchronization, and the Highway theory assumes
    // that when votes are added then all their dependencies are satisfied.
    #[allow(clippy::type_complexity)]
    fn synchronize_dependency(
        &mut self,
        missing_dependency: Dependency<TestContext>,
        recipient: ValidatorId,
        sender: ValidatorId,
    ) -> Result<Result<Vec<HighwayMessage>, (Vertex<TestContext>, VertexError)>, TestRunError> {
        let vertex = self
            .validator_mut(&sender)?
            .consensus
            .highway
            .get_dependency(&missing_dependency)
            .map(|vv| vv.0)
            .ok_or_else(|| TestRunError::SenderMissingDependency(sender, missing_dependency))?;

        self.add_vertex(recipient, sender, vertex)
    }

    /// Returns a `MutableHandle` on the `HighwayTestHarness` object
    /// that allows for manipulating internal state of the test state.
    fn mutable_handle(&mut self) -> MutableHandle<DS> {
        MutableHandle(self)
    }
}

struct MutableHandle<'a, DS: DeliveryStrategy>(&'a mut HighwayTestHarness<DS>);

impl<'a, DS: DeliveryStrategy> MutableHandle<'a, DS> {
    /// Drops all messages from the queue.
    fn clear_message_queue(&mut self) {
        self.0.virtual_net.empty_queue();
    }
}

enum BuilderError {
    EmptyConsensusValues,
    WeightLimits,
    TooManyFaultyNodes(String),
    EmptyFtt,
}

struct HighwayTestHarnessBuilder<DS: DeliveryStrategy> {
    /// Maximum number of faulty validators in the network.
    /// Defaults to 10.
    max_faulty_validators: u8,
    /// Percentage of faulty validators' (i.e. equivocators) weight.
    /// Defaults to 0 (network is perfectly secure).
    faulty_weight: u64,
    /// FTT value for the finality detector.
    /// If not given, defaults to 1/3 of total validators' weight.
    ftt: Option<u64>,
    /// Number of consensus values to be proposed by the nodes in the network.
    /// Those will be generated by the test framework.
    /// Defaults to 10.
    consensus_values_count: u8,
    /// Distribution of message delivery (delaying, dropping) delays..
    delivery_distribution: Distribution,
    delivery_strategy: DS,
    /// Upper and lower limits for validators' weights.
    weight_limits: (u64, u64),
    /// Time when the test era starts at.
    /// Defaults to 0.
    start_time: Timestamp,
    /// Type of discrete distribution of validators' weights.
    /// Defaults to uniform.
    weight_distribution: Distribution,
    /// Seed for `Highway`.
    /// Defaults to 0.
    seed: u64,
    /// Round exponent.
    /// Defaults to 12.
    round_exp: u8,
}

// Default strategy for message delivery.
struct InstantDeliveryNoDropping;

impl DeliveryStrategy for InstantDeliveryNoDropping {
    fn gen_delay<R: Rng>(
        &self,
        _rng: &mut R,
        message: &HighwayMessage,
        _distributon: &Distribution,
        base_delivery_timestamp: Timestamp,
    ) -> DeliverySchedule {
        match message {
            RequestBlock(bc) => DeliverySchedule::AtInstant(bc.timestamp()),
            Timer(t) => DeliverySchedule::AtInstant(*t),
            NewVertex(_) => DeliverySchedule::AtInstant(base_delivery_timestamp + 1.into()),
        }
    }
}

impl HighwayTestHarnessBuilder<InstantDeliveryNoDropping> {
    fn new() -> Self {
        HighwayTestHarnessBuilder {
            max_faulty_validators: 10,
            faulty_weight: 0,
            ftt: None,
            consensus_values_count: 10,
            delivery_distribution: Distribution::Uniform,
            delivery_strategy: InstantDeliveryNoDropping,
            weight_limits: (1, 100),
            start_time: Timestamp::zero(),
            weight_distribution: Distribution::Uniform,
            seed: 0,
            round_exp: 12,
        }
    }
}

impl<DS: DeliveryStrategy> HighwayTestHarnessBuilder<DS> {
    /// Sets a percentage of weight that will be assigned to malicious nodes.
    /// `faulty_weight` must be a value between 0 (inclusive) and 33 (inclusive).
    pub(crate) fn faulty_weight_perc(mut self, faulty_weight: u64) -> Self {
        self.faulty_weight = faulty_weight;
        self
    }

    pub(crate) fn consensus_values_count(mut self, count: u8) -> Self {
        assert!(count > 0);
        self.consensus_values_count = count;
        self
    }

    pub(crate) fn delivery_strategy<DS2: DeliveryStrategy>(
        self,
        ds: DS2,
    ) -> HighwayTestHarnessBuilder<DS2> {
        HighwayTestHarnessBuilder {
            max_faulty_validators: self.max_faulty_validators,
            faulty_weight: self.faulty_weight,
            ftt: self.ftt,
            consensus_values_count: self.consensus_values_count,
            delivery_distribution: self.delivery_distribution,
            delivery_strategy: ds,
            weight_limits: self.weight_limits,
            start_time: self.start_time,
            weight_distribution: self.weight_distribution,
            seed: self.seed,
            round_exp: self.round_exp,
        }
    }

    pub(crate) fn weight_limits(mut self, lower: u64, upper: u64) -> Self {
        self.weight_limits = (lower, upper);
        self
    }

    pub(crate) fn weight_distribution(mut self, wd: Distribution) -> Self {
        self.weight_distribution = wd;
        self
    }

    pub(crate) fn start_time<T: Into<Timestamp>>(mut self, start_time: T) -> Self {
        self.start_time = start_time.into();
        self
    }

    pub(crate) fn seed(mut self, seed: u64) -> Self {
        self.seed = seed;
        self
    }

    pub(crate) fn round_exp(mut self, round_exp: u8) -> Self {
        self.round_exp = round_exp;
        self
    }

    pub(crate) fn ftt(mut self, ftt: u64) -> Self {
        self.ftt = Some(ftt);
        self
    }

    fn max_faulty_validators(mut self, max_faulty_count: u8) -> Self {
        self.max_faulty_validators = max_faulty_count;
        self
    }

    fn build<R: Rng>(mut self, rng: &mut R) -> Result<HighwayTestHarness<DS>, BuilderError> {
        let consensus_values = (0..self.consensus_values_count as u32).collect::<VecDeque<u32>>();

        let instance_id = 0;
        let seed = self.seed;
        let round_exp = self.round_exp;
        let start_time = self.start_time;

        let (lower, upper) = {
            let (l, u) = self.weight_limits;
            if l >= u {
                return Err(BuilderError::WeightLimits);
            }
            (l, u)
        };

        let (faulty_weights, honest_weights): (Vec<Weight>, Vec<Weight>) = {
            if (self.faulty_weight > 33) {
                return Err(BuilderError::TooManyFaultyNodes(
                    "Total weight of all malicious validators cannot be more than 33% of all network weight."
                        .to_string(),
                ));
            }

            if (self.faulty_weight == 0) {
                // All validators are honest.
                let validators_num = rng.gen_range(2, self.max_faulty_validators);
                let honest_validators: Vec<Weight> = self
                    .weight_distribution
                    .gen_range_vec(rng, lower, upper, validators_num)
                    .into_iter()
                    .map(Weight)
                    .collect();

                (vec![], honest_validators)
            } else {
                // At least 2 validators total and at least one faulty.
                let faulty_num = if self.max_faulty_validators == 1 {
                    1
                } else {
                    rng.gen_range(1, self.max_faulty_validators)
                };

                assert!(
                    faulty_num > 0,
                    "Expected that at least one validator to be malicious."
                );

                let faulty_weights = self
                    .weight_distribution
                    .gen_range_vec(rng, lower, upper, faulty_num);

                let honest_weights = {
                    let faulty_sum = faulty_weights.iter().sum::<u64>();
                    let mut weights_to_distribute: u64 =
                        faulty_sum * 100 / self.faulty_weight - faulty_sum;
                    let mut weights = vec![];
                    while weights_to_distribute > 0 {
                        let weight = if weights_to_distribute < upper {
                            weights_to_distribute
                        } else {
                            rng.gen_range(lower, upper)
                        };
                        weights.push(weight);
                        weights_to_distribute -= weight
                    }
                    weights
                };

                (
                    faulty_weights.into_iter().map(Weight).collect(),
                    honest_weights.into_iter().map(Weight).collect(),
                )
            }
        };

        let validators_num = faulty_weights.len() + honest_weights.len();

        let mut validator_ids: Vec<ValidatorId> =
            (0..validators_num).map(|i| ValidatorId(i as u64)).collect();

        let mut secrets = validator_ids
            .iter()
            .map(|vid| (*vid, TestSecret(vid.0)))
            .collect();

        let weights_sum = faulty_weights
            .iter()
            .chain(honest_weights.iter())
            .sum::<Weight>();

        let mut validator_ids_iter = validator_ids.into_iter();

        let faulty_validators = (&mut validator_ids_iter)
            .take(faulty_weights.len())
            .zip(faulty_weights)
            .collect::<Vec<_>>();

        let honest_validators = validator_ids_iter
            .take(honest_weights.len())
            .zip(honest_weights)
            .collect::<Vec<_>>();

        assert_eq!(
            faulty_validators.len() + honest_validators.len(),
            validators_num
        );

        let validators: Validators<ValidatorId> = Validators::from_iter(
            faulty_validators
                .clone()
                .into_iter()
                .chain(honest_validators.clone().into_iter()),
        );

        let ftt = self.ftt.unwrap_or_else(|| (weights_sum.0 - 1) / 3);

        // Local function creating an instance of `HighwayConsensus` for a single validator.
        let highway_consensus = |(vid, secrets): (
            <TestContext as Context>::ValidatorId,
            &mut HashMap<
                <TestContext as Context>::ValidatorId,
                <TestContext as Context>::ValidatorSecret,
            >,
        )| {
            let v_sec = secrets.remove(&vid).expect("Secret key should exist.");

            let (highway, effects) = {
                let highway_params: HighwayParams<TestContext> = HighwayParams {
                    instance_id,
                    validators: validators.clone(),
                };

                Highway::new(highway_params, seed, vid, v_sec, round_exp, start_time)
            };

            let finality_detector = FinalityDetector::new(Weight(ftt));

            (
                HighwayConsensus {
                    highway,
                    finality_detector,
                },
                effects
                    .into_iter()
                    .map(HighwayMessage::from)
                    .collect::<Vec<_>>(),
            )
        };

        let (validators, init_messages) = {
            let mut validators = vec![];
            let mut init_messages = vec![];

            for (vid, is_faulty) in faulty_validators
                .iter()
                .map(|(vid, _)| (*vid, true))
                .chain(honest_validators.iter().map(|(vid, _)| (*vid, false)))
            {
                let (consensus, msgs) = highway_consensus((vid, &mut secrets));
                let validator = Validator::new(vid, is_faulty, consensus);
                let qm: Vec<QueueEntry<HighwayMessage>> = msgs
                    .into_iter()
                    .map(|hwm| {
                        // These are messages crated on the start of the network.
                        // They are sent from validator to himself.
                        QueueEntry::new(self.start_time, vid, Message::new(vid, hwm))
                    })
                    .collect();
                init_messages.extend(qm);
                validators.push(validator);
            }

            (validators, init_messages)
        };

        let delivery_time_strategy = self.delivery_strategy;

        let delivery_time_distribution = self.delivery_distribution;

        let virtual_net = VirtualNet::new(validators, init_messages);

        let cv_len = consensus_values.len();

        let hwth = HighwayTestHarness {
            virtual_net,
            start_time: self.start_time,
            consensus_values,
            consensus_values_num: cv_len,
            delivery_time_strategy,
            delivery_time_distribution,
        };

        Ok(hwth)
    }
}

#[derive(Clone, Debug, PartialEq, Eq, PartialOrd, Ord, Hash)]
pub(crate) struct TestContext;

#[derive(Clone, Debug, Eq, PartialEq)]
pub(crate) struct TestSecret(pub(crate) u64);

impl ValidatorSecret for TestSecret {
    type Hash = u64;
    type Signature = u64;

    fn sign(&self, data: &Self::Hash) -> Self::Signature {
        data + self.0
    }
}

impl Context for TestContext {
    type ConsensusValue = u32;
    type ValidatorId = ValidatorId;
    type ValidatorSecret = TestSecret;
    type Signature = u64;
    type Hash = u64;
    type InstanceId = u64;

    fn hash(data: &[u8]) -> Self::Hash {
        let mut hasher = DefaultHasher::new();
        hasher.write(data);
        hasher.finish()
    }

    fn verify_signature(
        hash: &Self::Hash,
        public_key: &Self::ValidatorId,
        signature: &<Self::ValidatorSecret as ValidatorSecret>::Signature,
    ) -> bool {
        let computed_signature = hash + public_key.0;
        computed_signature == *signature
    }
}

mod test_harness {
    use std::{
        collections::{hash_map::DefaultHasher, HashMap},
        hash::Hasher,
    };

    use super::{
        CrankOk, DeliverySchedule, DeliveryStrategy, HighwayMessage, HighwayTestHarness,
        HighwayTestHarnessBuilder, InstantDeliveryNoDropping, TestRunError,
    };
    use crate::{
        components::consensus::{
            tests::consensus_des_testing::ValidatorId,
            traits::{Context, ValidatorSecret},
        },
        testing::TestRng,
        types::TimeDiff,
    };

    #[test]
    fn on_empty_queue_error() {
<<<<<<< HEAD
        let mut rand = XorShiftRng::from_seed(rand::random());

        let mut highway_test_harness: HighwayTestHarness<InstantDeliveryNoDropping> =
            HighwayTestHarnessBuilder::new()
                .consensus_values_count(1)
                .weight_limits(7, 10)
                .build(&mut rand)
=======
        let mut rng = TestRng::new();
        let validators = vec![(ValidatorId(0), TestSecret(0))].into_iter().collect();

        let mut highway_test_harness: HighwayTestHarness<TestContext, InstantDeliveryNoDropping> =
            HighwayTestHarnessBuilder::new(0u64)
                .validators(validators)
                .consensus_values(vec![1])
                .weight_limits(1, 5)
                .ftt(1)
                .build()
>>>>>>> a58ffd1b
                .ok()
                .expect("Construction was successful");

        highway_test_harness.mutable_handle().clear_message_queue();

        assert_eq!(
            highway_test_harness.crank(&mut rng),
            Err(TestRunError::NoMessages),
            "Expected the test run to stop."
        );
    }

    #[test]
<<<<<<< HEAD
    fn done_when_all_finalized() -> Result<(), TestRunError> {
        let mut rand = XorShiftRng::from_seed(rand::random());
        let mut highway_test_harness: HighwayTestHarness<InstantDeliveryNoDropping> =
            HighwayTestHarnessBuilder::new()
                .max_faulty_validators(3)
                .consensus_values_count(5)
                .weight_limits(5, 10)
                .faulty_weight_perc(20)
                .build(&mut rand)
=======
    fn done_when_all_finalized() -> Result<(), TestRunError<TestContext>> {
        let mut rng = TestRng::new();
        let validators = (0..10u32)
            .map(|i| (ValidatorId(i as u64), TestSecret(i)))
            .collect();

        let mut highway_test_harness: HighwayTestHarness<TestContext, InstantDeliveryNoDropping> =
            HighwayTestHarnessBuilder::new(0u64)
                .validators(validators)
                .consensus_values((0..10).collect())
                .weight_limits(3, 5)
                .build()
>>>>>>> a58ffd1b
                .ok()
                .expect("Construction was successful");

        loop {
            let crank_res = highway_test_harness.crank(&mut rng)?;
            match crank_res {
                CrankOk::Continue => continue,
                CrankOk::Done => break,
            }
        }
        Ok(())
    }
}<|MERGE_RESOLUTION|>--- conflicted
+++ resolved
@@ -1,5 +1,3 @@
-use std::iter::FromIterator;
-
 use super::{
     active_validator::Effect,
     evidence::Evidence,
@@ -9,6 +7,7 @@
     vertex::{Dependency, Vertex},
     Weight,
 };
+
 use crate::{
     components::consensus::{
         tests::{
@@ -18,18 +17,12 @@
             },
             queue::{MessageT, QueueEntry},
         },
-<<<<<<< HEAD
-        tests::queue::{MessageT, QueueEntry},
         traits::{ConsensusValueT, Context, ValidatorSecret},
-=======
-        traits::{ConsensusValueT, Context},
->>>>>>> a58ffd1b
         BlockContext,
     },
     types::Timestamp,
 };
 
-<<<<<<< HEAD
 use std::iter::FromIterator;
 
 struct HighwayConsensus {
@@ -40,18 +33,11 @@
 impl HighwayConsensus {
     fn run_finality(
         &mut self,
-    ) -> FinalityOutcome<<TestContext as Context>::ConsensusValue, ValidatorIndex> {
-        self.finality_detector.run(self.highway.state())
-=======
-struct HighwayConsensus<C: Context> {
-    highway: Highway<C>,
-    finality_detector: FinalityDetector<C>,
-}
-
-impl<C: Context> HighwayConsensus<C> {
-    fn run_finality(&mut self) -> FinalityOutcome<C::ConsensusValue, C::ValidatorId> {
+    ) -> FinalityOutcome<
+        <TestContext as Context>::ConsensusValue,
+        <TestContext as Context>::ValidatorId,
+    > {
         self.finality_detector.run(&self.highway)
->>>>>>> a58ffd1b
     }
 
     pub(crate) fn highway(&self) -> &Highway<TestContext> {
@@ -954,42 +940,28 @@
 
     #[test]
     fn on_empty_queue_error() {
-<<<<<<< HEAD
-        let mut rand = XorShiftRng::from_seed(rand::random());
+        let mut rand = TestRng::new();
 
         let mut highway_test_harness: HighwayTestHarness<InstantDeliveryNoDropping> =
             HighwayTestHarnessBuilder::new()
                 .consensus_values_count(1)
                 .weight_limits(7, 10)
                 .build(&mut rand)
-=======
-        let mut rng = TestRng::new();
-        let validators = vec![(ValidatorId(0), TestSecret(0))].into_iter().collect();
-
-        let mut highway_test_harness: HighwayTestHarness<TestContext, InstantDeliveryNoDropping> =
-            HighwayTestHarnessBuilder::new(0u64)
-                .validators(validators)
-                .consensus_values(vec![1])
-                .weight_limits(1, 5)
-                .ftt(1)
-                .build()
->>>>>>> a58ffd1b
                 .ok()
                 .expect("Construction was successful");
 
         highway_test_harness.mutable_handle().clear_message_queue();
 
         assert_eq!(
-            highway_test_harness.crank(&mut rng),
+            highway_test_harness.crank(&mut rand),
             Err(TestRunError::NoMessages),
             "Expected the test run to stop."
         );
     }
 
     #[test]
-<<<<<<< HEAD
     fn done_when_all_finalized() -> Result<(), TestRunError> {
-        let mut rand = XorShiftRng::from_seed(rand::random());
+        let mut rand = TestRng::new();
         let mut highway_test_harness: HighwayTestHarness<InstantDeliveryNoDropping> =
             HighwayTestHarnessBuilder::new()
                 .max_faulty_validators(3)
@@ -997,25 +969,11 @@
                 .weight_limits(5, 10)
                 .faulty_weight_perc(20)
                 .build(&mut rand)
-=======
-    fn done_when_all_finalized() -> Result<(), TestRunError<TestContext>> {
-        let mut rng = TestRng::new();
-        let validators = (0..10u32)
-            .map(|i| (ValidatorId(i as u64), TestSecret(i)))
-            .collect();
-
-        let mut highway_test_harness: HighwayTestHarness<TestContext, InstantDeliveryNoDropping> =
-            HighwayTestHarnessBuilder::new(0u64)
-                .validators(validators)
-                .consensus_values((0..10).collect())
-                .weight_limits(3, 5)
-                .build()
->>>>>>> a58ffd1b
                 .ok()
                 .expect("Construction was successful");
 
         loop {
-            let crank_res = highway_test_harness.crank(&mut rng)?;
+            let crank_res = highway_test_harness.crank(&mut rand)?;
             match crank_res {
                 CrankOk::Continue => continue,
                 CrankOk::Done => break,
