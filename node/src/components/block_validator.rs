--- conflicted
+++ resolved
@@ -127,13 +127,8 @@
                         let dh_found = **deploy_hash;
                         let dh_not_found = **deploy_hash;
                         effect_builder
-<<<<<<< HEAD
-                            .fetch_deploy(*deploy_hash, sender.clone())
+                            .fetch_deploy(**deploy_hash, sender.clone())
                             .fold(
-=======
-                            .fetch_deploy(**deploy_hash, sender.clone())
-                            .option(
->>>>>>> 0a7f9e5f
                                 move |result: FetchResult<Deploy>| match result {
                                     FetchResult::FromStorage(deploy)
                                     | FetchResult::FromPeer(deploy, _) => {
