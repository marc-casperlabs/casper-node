--- conflicted
+++ resolved
@@ -1,4 +1,3 @@
-<<<<<<< HEAD
 // #![cfg(test)]
 // use std::{
 //     fmt::{self, Debug, Display, Formatter},
@@ -18,10 +17,10 @@
 //         chainspec_loader::Chainspec,
 //         deploy_acceptor::{self, DeployAcceptor},
 //         in_memory_network::{InMemoryNetwork, NetworkController, NodeId},
-//         storage::{self, Storage},
+//         storage::{self, Storage, StorageType},
 //     },
 //     effect::{
-//         announcements::{ApiServerAnnouncement, DeployAcceptorAnnouncement, NetworkAnnouncement},
+//         announcements::{DeployAcceptorAnnouncement, NetworkAnnouncement, RpcServerAnnouncement},
 //         requests::FetcherRequest,
 //     },
 //     protocol::Message,
@@ -32,6 +31,7 @@
 //     },
 //     types::{Deploy, DeployHash, Tag},
 //     utils::{Loadable, WithDir},
+//     FetcherConfig,
 // };
 
 // const TIMEOUT: Duration = Duration::from_secs(1);
@@ -41,7 +41,7 @@
 // #[must_use]
 // enum Event {
 //     #[from]
-//     Storage(storage::Event),
+//     Storage(storage::Event<Storage>),
 //     #[from]
 //     DeployAcceptor(deploy_acceptor::Event),
 //     #[from]
@@ -55,14 +55,14 @@
 //     #[from]
 //     NetworkAnnouncement(NetworkAnnouncement<NodeId, Message>),
 //     #[from]
-//     ApiServerAnnouncement(ApiServerAnnouncement),
+//     RpcServerAnnouncement(RpcServerAnnouncement),
 //     #[from]
 //     DeployAcceptorAnnouncement(DeployAcceptorAnnouncement<NodeId>),
 // }
 
-// impl From<StorageRequest> for Event {
-//     fn from(request: StorageRequest) -> Self {
-//         Event::Storage(request.into())
+// impl From<StorageRequest<Storage>> for Event {
+//     fn from(request: StorageRequest<Storage>) -> Self {
+//         Event::Storage(storage::Event::Request(request))
 //     }
 // }
 
@@ -75,7 +75,7 @@
 //             Event::NetworkRequest(req) => write!(formatter, "network request: {}", req),
 //             Event::DeployFetcherRequest(req) => write!(formatter, "fetcher request: {}", req),
 //             Event::NetworkAnnouncement(ann) => write!(formatter, "network announcement: {}",
-// ann),             Event::ApiServerAnnouncement(ann) => {
+// ann),             Event::RpcServerAnnouncement(ann) => {
 //                 write!(formatter, "api server announcement: {}", ann)
 //             }
 //             Event::DeployAcceptorAnnouncement(ann) => {
@@ -109,7 +109,7 @@
 
 // impl reactor::Reactor for Reactor {
 //     type Event = Event;
-//     type Config = GossipConfig;
+//     type Config = Config;
 //     type Error = Error;
 
 //     fn new(
@@ -147,7 +147,7 @@
 //         event: Event,
 //     ) -> Effects<Self::Event> {
 //         match event {
-//             Event::Storage(storage::Event::StorageRequest(StorageRequest::GetChainspec {
+//             Event::Storage(storage::Event::Request(StorageRequest::GetChainspec {
 //                 responder,
 //                 ..
 //             })) => responder
@@ -223,7 +223,7 @@
 //             Event::NetworkAnnouncement(ann) => {
 //                 unreachable!("should not receive announcements of type {:?}", ann);
 //             }
-//             Event::ApiServerAnnouncement(ApiServerAnnouncement::DeployReceived { deploy }) => {
+//             Event::RpcServerAnnouncement(RpcServerAnnouncement::DeployReceived { deploy }) => {
 //                 let event = deploy_acceptor::Event::Accept {
 //                     deploy,
 //                     source: Source::<NodeId>::Client,
@@ -506,7 +506,7 @@
 //         .await;
 
 //     // Advance time.
-//     let secs_to_advance = GossipConfig::default().get_remainder_timeout_secs();
+//     let secs_to_advance = FetcherConfig::default().get_from_peer_timeout();
 //     time::pause();
 //     time::advance(Duration::from_secs(secs_to_advance + 10)).await;
 //     time::resume();
@@ -525,533 +525,4 @@
 //     .await;
 
 //     NetworkController::<Message>::remove_active();
-// }
-=======
-#![cfg(test)]
-use std::{
-    fmt::{self, Debug, Display, Formatter},
-    sync::{Arc, Mutex},
-};
-
-use derive_more::From;
-use futures::FutureExt;
-use prometheus::Registry;
-use tempfile::TempDir;
-use thiserror::Error;
-use tokio::time;
-
-use super::*;
-use crate::{
-    components::{
-        chainspec_loader::Chainspec,
-        deploy_acceptor::{self, DeployAcceptor},
-        in_memory_network::{InMemoryNetwork, NetworkController, NodeId},
-        storage::{self, Storage, StorageType},
-    },
-    effect::{
-        announcements::{DeployAcceptorAnnouncement, NetworkAnnouncement, RpcServerAnnouncement},
-        requests::FetcherRequest,
-    },
-    protocol::Message,
-    reactor::{self, EventQueueHandle, Runner},
-    testing::{
-        network::{Network, NetworkedReactor},
-        ConditionCheckReactor, TestRng,
-    },
-    types::{Deploy, DeployHash, Tag},
-    utils::{Loadable, WithDir},
-    FetcherConfig,
-};
-
-const TIMEOUT: Duration = Duration::from_secs(1);
-
-/// Top-level event for the reactor.
-#[derive(Debug, From)]
-#[must_use]
-enum Event {
-    #[from]
-    Storage(storage::Event<Storage>),
-    #[from]
-    DeployAcceptor(deploy_acceptor::Event),
-    #[from]
-    DeployFetcher(super::Event<Deploy>),
-    #[from]
-    DeployFetcherRequest(FetcherRequest<NodeId, Deploy>),
-    #[from]
-    NetworkRequest(NetworkRequest<NodeId, Message>),
-    #[from]
-    LinearChainRequest(LinearChainRequest<NodeId>),
-    #[from]
-    NetworkAnnouncement(NetworkAnnouncement<NodeId, Message>),
-    #[from]
-    RpcServerAnnouncement(RpcServerAnnouncement),
-    #[from]
-    DeployAcceptorAnnouncement(DeployAcceptorAnnouncement<NodeId>),
-}
-
-impl From<StorageRequest<Storage>> for Event {
-    fn from(request: StorageRequest<Storage>) -> Self {
-        Event::Storage(storage::Event::Request(request))
-    }
-}
-
-impl Display for Event {
-    fn fmt(&self, formatter: &mut Formatter<'_>) -> fmt::Result {
-        match self {
-            Event::Storage(event) => write!(formatter, "storage: {}", event),
-            Event::DeployAcceptor(event) => write!(formatter, "deploy acceptor: {}", event),
-            Event::DeployFetcher(event) => write!(formatter, "fetcher: {}", event),
-            Event::NetworkRequest(req) => write!(formatter, "network request: {}", req),
-            Event::DeployFetcherRequest(req) => write!(formatter, "fetcher request: {}", req),
-            Event::NetworkAnnouncement(ann) => write!(formatter, "network announcement: {}", ann),
-            Event::RpcServerAnnouncement(ann) => {
-                write!(formatter, "api server announcement: {}", ann)
-            }
-            Event::DeployAcceptorAnnouncement(ann) => {
-                write!(formatter, "deploy-acceptor announcement: {}", ann)
-            }
-            Event::LinearChainRequest(req) => write!(formatter, "linear chain request: {}", req),
-        }
-    }
-}
-
-/// Error type returned by the test reactor.
-#[derive(Debug, Error)]
-enum Error {
-    #[error("prometheus (metrics) error: {0}")]
-    Metrics(#[from] prometheus::Error),
-}
-
-struct Reactor {
-    network: InMemoryNetwork<Message>,
-    storage: Storage,
-    deploy_acceptor: DeployAcceptor,
-    deploy_fetcher: Fetcher<Deploy>,
-    _storage_tempdir: TempDir,
-}
-
-impl Drop for Reactor {
-    fn drop(&mut self) {
-        NetworkController::<Message>::remove_node(&self.network.node_id())
-    }
-}
-
-impl reactor::Reactor for Reactor {
-    type Event = Event;
-    type Config = Config;
-    type Error = Error;
-
-    fn new(
-        config: Self::Config,
-        _registry: &Registry,
-        event_queue: EventQueueHandle<Self::Event>,
-        rng: &mut dyn CryptoRngCore,
-    ) -> Result<(Self, Effects<Self::Event>), Self::Error> {
-        let network = NetworkController::create_node(event_queue, rng);
-
-        let (storage_config, _storage_tempdir) = storage::Config::default_for_tests();
-        let storage = Storage::new(WithDir::new(_storage_tempdir.path(), storage_config)).unwrap();
-
-        let deploy_acceptor = DeployAcceptor::new();
-        let deploy_fetcher = Fetcher::<Deploy>::new(config);
-
-        let reactor = Reactor {
-            network,
-            storage,
-            deploy_acceptor,
-            deploy_fetcher,
-            _storage_tempdir,
-        };
-
-        let effects = Effects::new();
-
-        Ok((reactor, effects))
-    }
-
-    fn dispatch_event(
-        &mut self,
-        effect_builder: EffectBuilder<Self::Event>,
-        rng: &mut dyn CryptoRngCore,
-        event: Event,
-    ) -> Effects<Self::Event> {
-        match event {
-            Event::Storage(storage::Event::Request(StorageRequest::GetChainspec {
-                responder,
-                ..
-            })) => responder
-                .respond(Some(Chainspec::from_resources("local/chainspec.toml")))
-                .ignore(),
-            Event::Storage(event) => reactor::wrap_effects(
-                Event::Storage,
-                self.storage.handle_event(effect_builder, rng, event),
-            ),
-            Event::DeployAcceptor(event) => reactor::wrap_effects(
-                Event::DeployAcceptor,
-                self.deploy_acceptor
-                    .handle_event(effect_builder, rng, event),
-            ),
-            Event::DeployFetcher(deploy_event) => reactor::wrap_effects(
-                Event::DeployFetcher,
-                self.deploy_fetcher
-                    .handle_event(effect_builder, rng, deploy_event),
-            ),
-            Event::NetworkRequest(request) => reactor::wrap_effects(
-                Event::NetworkRequest,
-                self.network.handle_event(effect_builder, rng, request),
-            ),
-            Event::DeployFetcherRequest(request) => reactor::wrap_effects(
-                Event::DeployFetcher,
-                self.deploy_fetcher
-                    .handle_event(effect_builder, rng, request.into()),
-            ),
-            Event::NetworkAnnouncement(NetworkAnnouncement::MessageReceived {
-                sender,
-                payload,
-            }) => {
-                let reactor_event = match payload {
-                    Message::GetRequest {
-                        tag: Tag::Deploy,
-                        serialized_id,
-                    } => {
-                        let deploy_hash = match bincode::deserialize(&serialized_id) {
-                            Ok(hash) => hash,
-                            Err(error) => {
-                                error!(
-                                    "failed to decode {:?} from {}: {}",
-                                    serialized_id, sender, error
-                                );
-                                return Effects::new();
-                            }
-                        };
-                        Event::Storage(storage::Event::GetDeployForPeer {
-                            deploy_hash,
-                            peer: sender,
-                        })
-                    }
-                    Message::GetResponse {
-                        tag: Tag::Deploy,
-                        serialized_item,
-                    } => {
-                        let deploy = match bincode::deserialize(&serialized_item) {
-                            Ok(deploy) => Box::new(deploy),
-                            Err(error) => {
-                                error!("failed to decode deploy from {}: {}", sender, error);
-                                return Effects::new();
-                            }
-                        };
-                        Event::DeployAcceptor(deploy_acceptor::Event::Accept {
-                            deploy,
-                            source: Source::Peer(sender),
-                        })
-                    }
-                    msg => panic!("should not get {}", msg),
-                };
-                self.dispatch_event(effect_builder, rng, reactor_event)
-            }
-            Event::NetworkAnnouncement(ann) => {
-                unreachable!("should not receive announcements of type {:?}", ann);
-            }
-            Event::RpcServerAnnouncement(RpcServerAnnouncement::DeployReceived { deploy }) => {
-                let event = deploy_acceptor::Event::Accept {
-                    deploy,
-                    source: Source::<NodeId>::Client,
-                };
-                self.dispatch_event(effect_builder, rng, Event::DeployAcceptor(event))
-            }
-            Event::DeployAcceptorAnnouncement(DeployAcceptorAnnouncement::AcceptedNewDeploy {
-                deploy,
-                source,
-            }) => {
-                let event = super::Event::GotRemotely {
-                    item: deploy,
-                    source,
-                };
-                self.dispatch_event(effect_builder, rng, Event::DeployFetcher(event))
-            }
-            Event::DeployAcceptorAnnouncement(DeployAcceptorAnnouncement::InvalidDeploy {
-                deploy: _,
-                source: _,
-            }) => Effects::new(),
-            Event::LinearChainRequest(_) => panic!("No linear chain requests in the test."),
-        }
-    }
-}
-
-impl NetworkedReactor for Reactor {
-    type NodeId = NodeId;
-
-    fn node_id(&self) -> NodeId {
-        self.network.node_id()
-    }
-}
-
-fn announce_deploy_received(deploy: Deploy) -> impl FnOnce(EffectBuilder<Event>) -> Effects<Event> {
-    |effect_builder: EffectBuilder<Event>| {
-        effect_builder
-            .announce_deploy_received(Box::new(deploy))
-            .ignore()
-    }
-}
-
-fn fetch_deploy(
-    deploy_hash: DeployHash,
-    node_id: NodeId,
-    fetched: Arc<Mutex<(bool, Option<FetchResult<Deploy>>)>>,
-) -> impl FnOnce(EffectBuilder<Event>) -> Effects<Event> {
-    move |effect_builder: EffectBuilder<Event>| {
-        effect_builder
-            .fetch_deploy(deploy_hash, node_id)
-            .then(move |maybe_deploy| async move {
-                let mut result = fetched.lock().unwrap();
-                result.0 = true;
-                result.1 = maybe_deploy;
-            })
-            .ignore()
-    }
-}
-
-/// Store a deploy on a target node.
-async fn store_deploy(
-    deploy: &Deploy,
-    node_id: &NodeId,
-    network: &mut Network<Reactor>,
-    mut rng: &mut TestRng,
-) {
-    network
-        .process_injected_effect_on(node_id, announce_deploy_received(deploy.clone()))
-        .await;
-
-    // cycle to deploy acceptor announcement
-    network
-        .crank_until(
-            node_id,
-            &mut rng,
-            move |event: &Event| -> bool {
-                match event {
-                    Event::DeployAcceptorAnnouncement(
-                        DeployAcceptorAnnouncement::AcceptedNewDeploy { .. },
-                    ) => true,
-                    _ => false,
-                }
-            },
-            TIMEOUT,
-        )
-        .await;
-}
-
-async fn assert_settled(
-    node_id: &NodeId,
-    deploy_hash: DeployHash,
-    expected_result: Option<FetchResult<Deploy>>,
-    fetched: Arc<Mutex<(bool, Option<FetchResult<Deploy>>)>>,
-    network: &mut Network<Reactor>,
-    rng: &mut TestRng,
-    timeout: Duration,
-) {
-    let has_responded = |_nodes: &HashMap<NodeId, Runner<ConditionCheckReactor<Reactor>>>| {
-        fetched.lock().unwrap().0
-    };
-
-    network.settle_on(rng, has_responded, timeout).await;
-
-    let maybe_stored_deploy = network
-        .nodes()
-        .get(node_id)
-        .unwrap()
-        .reactor()
-        .inner()
-        .storage
-        .deploy_store()
-        .get(smallvec![deploy_hash])
-        .pop()
-        .expect("should only be a single result")
-        .expect("should not error while getting");
-    assert_eq!(expected_result.is_some(), maybe_stored_deploy.is_some());
-
-    assert_eq!(fetched.lock().unwrap().1, expected_result)
-}
-
-#[tokio::test]
-async fn should_fetch_from_local() {
-    const NETWORK_SIZE: usize = 1;
-
-    NetworkController::<Message>::create_active();
-    let (mut network, mut rng, node_ids) = {
-        let mut network = Network::<Reactor>::new();
-        let mut rng = TestRng::new();
-        let node_ids = network.add_nodes(&mut rng, NETWORK_SIZE).await;
-        (network, rng, node_ids)
-    };
-
-    // Create a random deploy.
-    let deploy = Deploy::random(&mut rng);
-
-    // Store deploy on a node.
-    let node_to_store_on = &node_ids[0];
-    store_deploy(&deploy, node_to_store_on, &mut network, &mut rng).await;
-
-    // Try to fetch the deploy from a node that holds it.
-    let node_id = &node_ids[0];
-    let deploy_hash = *deploy.id();
-    let fetched = Arc::new(Mutex::new((false, None)));
-    network
-        .process_injected_effect_on(
-            node_id,
-            fetch_deploy(deploy_hash, *node_id, Arc::clone(&fetched)),
-        )
-        .await;
-
-    let expected_result = Some(FetchResult::FromStorage(Box::new(deploy)));
-    assert_settled(
-        node_id,
-        deploy_hash,
-        expected_result,
-        fetched,
-        &mut network,
-        &mut rng,
-        TIMEOUT,
-    )
-    .await;
-
-    NetworkController::<Message>::remove_active();
-}
-
-#[tokio::test]
-async fn should_fetch_from_peer() {
-    const NETWORK_SIZE: usize = 2;
-
-    NetworkController::<Message>::create_active();
-    let (mut network, mut rng, node_ids) = {
-        let mut network = Network::<Reactor>::new();
-        let mut rng = TestRng::new();
-        let node_ids = network.add_nodes(&mut rng, NETWORK_SIZE).await;
-        (network, rng, node_ids)
-    };
-
-    // Create a random deploy.
-    let deploy = Deploy::random(&mut rng);
-
-    // Store deploy on a node.
-    let node_with_deploy = &node_ids[0];
-    store_deploy(&deploy, node_with_deploy, &mut network, &mut rng).await;
-
-    let node_without_deploy = &node_ids[1];
-    let deploy_hash = *deploy.id();
-    let fetched = Arc::new(Mutex::new((false, None)));
-
-    // Try to fetch the deploy from a node that does not hold it; should get from peer.
-    network
-        .process_injected_effect_on(
-            node_without_deploy,
-            fetch_deploy(deploy_hash, *node_with_deploy, Arc::clone(&fetched)),
-        )
-        .await;
-
-    let expected_result = Some(FetchResult::FromPeer(Box::new(deploy), *node_with_deploy));
-    assert_settled(
-        node_without_deploy,
-        deploy_hash,
-        expected_result,
-        fetched,
-        &mut network,
-        &mut rng,
-        TIMEOUT,
-    )
-    .await;
-
-    NetworkController::<Message>::remove_active();
-}
-
-#[tokio::test]
-async fn should_timeout_fetch_from_peer() {
-    const NETWORK_SIZE: usize = 2;
-
-    NetworkController::<Message>::create_active();
-    let (mut network, mut rng, node_ids) = {
-        let mut network = Network::<Reactor>::new();
-        let mut rng = TestRng::new();
-        let node_ids = network.add_nodes(&mut rng, NETWORK_SIZE).await;
-        (network, rng, node_ids)
-    };
-
-    // Create a random deploy.
-    let deploy = Deploy::random(&mut rng);
-    let deploy_hash = *deploy.id();
-
-    let holding_node = node_ids[0];
-    let requesting_node = node_ids[1];
-
-    // Store deploy on holding node.
-    store_deploy(&deploy, &holding_node, &mut network, &mut rng).await;
-
-    // Initiate requesting node asking for deploy from holding node.
-    let fetched = Arc::new(Mutex::new((false, None)));
-    network
-        .process_injected_effect_on(
-            &requesting_node,
-            fetch_deploy(deploy_hash, holding_node, Arc::clone(&fetched)),
-        )
-        .await;
-
-    // Crank until message sent from the requester.
-    network
-        .crank_until(
-            &requesting_node,
-            &mut rng,
-            move |event: &Event| -> bool {
-                if let Event::NetworkRequest(NetworkRequest::SendMessage {
-                    payload: Message::GetRequest { .. },
-                    ..
-                }) = event
-                {
-                    true
-                } else {
-                    false
-                }
-            },
-            TIMEOUT,
-        )
-        .await;
-
-    // Crank until the message is received by the holding node.
-    network
-        .crank_until(
-            &holding_node,
-            &mut rng,
-            move |event: &Event| -> bool {
-                if let Event::NetworkRequest(NetworkRequest::SendMessage {
-                    payload: Message::GetResponse { .. },
-                    ..
-                }) = event
-                {
-                    true
-                } else {
-                    false
-                }
-            },
-            TIMEOUT,
-        )
-        .await;
-
-    // Advance time.
-    let secs_to_advance = FetcherConfig::default().get_from_peer_timeout();
-    time::pause();
-    time::advance(Duration::from_secs(secs_to_advance + 10)).await;
-    time::resume();
-
-    // Settle the network, allowing timeout to avoid panic.
-    let expected_result = None;
-    assert_settled(
-        &requesting_node,
-        deploy_hash,
-        expected_result,
-        fetched,
-        &mut network,
-        &mut rng,
-        TIMEOUT,
-    )
-    .await;
-
-    NetworkController::<Message>::remove_active();
-}
->>>>>>> 33d4f4fe
+// }