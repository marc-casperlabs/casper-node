//! Effects subsystem.
//!
//! Effects describe things that the creator of the effect intends to happen, producing a value upon
//! completion. They are, in fact, futures.
//!
//! A pinned, boxed future returning an event is called an effect and typed as an `Effect<Ev>`,
//! where `Ev` is the event's type. Generally, `Ev` is an Event enum defined at the top level of
//! each component in the `crate::components` module.
//!
//! ## Using effects
//!
//! To create an effect, an `EffectBuilder` will be passed in from the relevant reactor. For
//! example, given an effect builder `effect_builder`, we can create a `set_timeout` future and turn
//! it into an effect:
//!
//! ```ignore
//! use std::time::Duration;
//! use casper_node::effect::EffectExt;
//!
//! enum Event {
//!     ThreeSecondsElapsed(Duration)
//! }
//!
//! effect_builder
//!     .set_timeout(Duration::from_secs(3))
//!     .event(Event::ThreeSecondsElapsed);
//! ```
//!
//! This example will produce an effect that, after three seconds, creates an
//! `Event::ThreeSecondsElapsed`. Note that effects do nothing on their own, they need to be passed
//! to a [`reactor`](../reactor/index.html) to be executed.
//!
//! ## Arbitrary effects
//!
//! While it is technically possible to turn any future into an effect, it is advisable to only use
//! the effects explicitly listed in this module through traits to create them. Post-processing on
//! effects to turn them into events should also be kept brief.
//!
//! ## Announcements and effects
//!
//! Some effects can be further classified into either announcements or requests, although these
//! properties are not reflected in the type system.
//!
//! **Announcements** are events emitted by components that are essentially "fire-and-forget"; the
//! component will never expect an answer for these and does not rely on them being handled. It is
//! also conceivable that they are being cloned and dispatched to multiple components by the
//! reactor.
//!
//! A good example is the arrival of a new deploy passed in by a client. Depending on the setup it
//! may be stored, buffered or, in certain testing setups, just discarded. None of this is a concern
//! of the component that talks to the client and deserializes the incoming deploy though, which
//! considers the deploy no longer its concern after it has returned an announcement effect.
//!
//! **Requests** are complex effects that are used when a component needs something from
//! outside of itself (typically to be provided by another component); a request requires an
//! eventual response.
//!
//! A request **must** have a `Responder` field, which a handler of a request **must** call at
//! some point. Failing to do so will result in a resource leak.

pub mod announcements;
pub mod requests;

use std::{
    any::type_name,
    collections::{HashMap, HashSet},
    fmt::{self, Debug, Display, Formatter},
    future::Future,
    net::SocketAddr,
    sync::Arc,
    time::{Duration, Instant},
};

use datasize::DataSize;
use futures::{channel::oneshot, future::BoxFuture, FutureExt};
use semver::Version;
use smallvec::{smallvec, SmallVec};
use tokio::join;
use tracing::error;

use casper_execution_engine::{
    core::engine_state::{
        self,
        era_validators::GetEraValidatorsError,
        execute_request::ExecuteRequest,
        execution_result::ExecutionResults,
        genesis::GenesisResult,
        step::{StepRequest, StepResult},
        BalanceRequest, BalanceResult, QueryRequest, QueryResult,
    },
    shared::{additive_map::AdditiveMap, transform::Transform},
    storage::{global_state::CommitResult, protocol_data::ProtocolData},
};
use casper_types::{auction::ValidatorWeights, Key, ProtocolVersion};

use crate::{
    components::{
<<<<<<< HEAD
        chainspec_loader::ChainspecInfo, consensus::BlockContext, fetcher::FetchResult,
=======
        chainspec_loader::ChainspecInfo,
        consensus::BlockContext,
        contract_runtime::{EraValidatorsRequest, ValidatorWeightsByEraIdRequest},
        fetcher::FetchResult,
>>>>>>> 33d4f4fe
        small_network::GossipedAddress,
    },
    crypto::{asymmetric_key::Signature, hash::Digest},
    effect::requests::LinearChainRequest,
    reactor::{EventQueueHandle, QueueKind},
    types::{
        json_compatibility::ExecutionResult, Block, BlockByHeight, BlockHash, BlockHeader,
<<<<<<< HEAD
        BlockLike, Deploy, DeployHash, DeployMetadata, FinalizedBlock, Item, ProtoBlock,
=======
        BlockLike, Deploy, DeployHash, DeployHeader, FinalizedBlock, Item, ProtoBlock, Timestamp,
>>>>>>> 33d4f4fe
    },
    utils::Source,
    Chainspec,
};
use announcements::{
    BlockExecutorAnnouncement, ConsensusAnnouncement, DeployAcceptorAnnouncement,
    GossiperAnnouncement, LinearChainAnnouncement, NetworkAnnouncement, RpcServerAnnouncement,
};
use casper_types::auction::EraValidators;
use requests::{
    BlockExecutorRequest, BlockProposerRequest, BlockValidationRequest, ChainspecLoaderRequest,
    ConsensusRequest, ContractRuntimeRequest, FetcherRequest, MetricsRequest, NetworkInfoRequest,
    NetworkRequest, StorageRequest,
};

/// A pinned, boxed future that produces one or more events.
pub type Effect<Ev> = BoxFuture<'static, Multiple<Ev>>;

/// Multiple effects in a container.
pub type Effects<Ev> = Multiple<Effect<Ev>>;

/// A small collection of rarely more than two items.
///
/// Stored in a `SmallVec` to avoid allocations in case there are less than three items grouped. The
/// size of two items is chosen because one item is the most common use case, and large items are
/// typically boxed. In the latter case two pointers and one enum variant discriminator is almost
/// the same size as an empty vec, which is two pointers.
type Multiple<T> = SmallVec<[T; 2]>;

/// A responder satisfying a request.
#[must_use]
#[derive(DataSize)]
pub struct Responder<T>(Option<oneshot::Sender<T>>);

impl<T: 'static + Send> Responder<T> {
    fn new(sender: oneshot::Sender<T>) -> Self {
        Responder(Some(sender))
    }
}

impl<T> Responder<T> {
    /// Send `data` to the origin of the request.
    pub async fn respond(mut self, data: T) {
        if let Some(sender) = self.0.take() {
            if sender.send(data).is_err() {
                error!("could not send response to request down oneshot channel");
            }
        } else {
            error!("tried to send a value down a responder channel, but it was already used");
        }
    }
}

impl<T> Debug for Responder<T> {
    fn fmt(&self, formatter: &mut Formatter<'_>) -> fmt::Result {
        write!(formatter, "Responder<{}>", type_name::<T>(),)
    }
}

impl<T> Display for Responder<T> {
    fn fmt(&self, formatter: &mut Formatter<'_>) -> fmt::Result {
        write!(formatter, "responder({})", type_name::<T>(),)
    }
}

impl<T> Drop for Responder<T> {
    fn drop(&mut self) {
        if self.0.is_some() {
            // This is usually a very serious error, as another component will now be stuck.
            error!(
                "{} dropped without being responded to --- \
                 this is always a bug and will likely cause another component to be stuck!",
                self
            );
        }
    }
}

/// Effect extension for futures, used to convert futures into actual effects.
pub trait EffectExt: Future + Send {
    /// Finalizes a future into an effect that returns an event.
    ///
    /// The function `f` is used to translate the returned value from an effect into an event.
    fn event<U, F>(self, f: F) -> Effects<U>
    where
        F: FnOnce(Self::Output) -> U + 'static + Send,
        U: 'static,
        Self: Sized;

    /// Finalizes a future into an effect that runs but drops the result.
    fn ignore<Ev>(self) -> Effects<Ev>;
}

/// Effect extension for futures, used to convert futures returning a `Result` into two different
/// effects.
pub trait EffectResultExt {
    /// The type the future will return if `Ok`.
    type Value;
    /// The type the future will return if `Err`.
    type Error;

    /// Finalizes a future returning a `Result` into two different effects.
    ///
    /// The function `f_ok` is used to translate the returned value from an effect into an event,
    /// while the function `f_err` does the same for a potential error.
    fn result<U, F, G>(self, f_ok: F, f_err: G) -> Effects<U>
    where
        F: FnOnce(Self::Value) -> U + 'static + Send,
        G: FnOnce(Self::Error) -> U + 'static + Send,
        U: 'static;
}

/// Effect extension for futures, used to convert futures returning an `Option` into two different
/// effects.
pub trait EffectOptionExt {
    /// The type the future will return if `Some`.
    type Value;

    /// Finalizes a future returning an `Option` into two different effects.
    ///
    /// The function `f_some` is used to translate the returned value from an effect into an event,
    /// while the function `f_none` does the same for a returned `None`.
    fn option<U, F, G>(self, f_some: F, f_none: G) -> Effects<U>
    where
        F: FnOnce(Self::Value) -> U + 'static + Send,
        G: FnOnce() -> U + 'static + Send,
        U: 'static;
}

impl<T: ?Sized> EffectExt for T
where
    T: Future + Send + 'static + Sized,
{
    fn event<U, F>(self, f: F) -> Effects<U>
    where
        F: FnOnce(Self::Output) -> U + 'static + Send,
        U: 'static,
    {
        smallvec![self.map(f).map(|item| smallvec![item]).boxed()]
    }

    fn ignore<Ev>(self) -> Effects<Ev> {
        smallvec![self.map(|_| Multiple::new()).boxed()]
    }
}

impl<T, V, E> EffectResultExt for T
where
    T: Future<Output = Result<V, E>> + Send + 'static + Sized,
    T: ?Sized,
{
    type Value = V;
    type Error = E;

    fn result<U, F, G>(self, f_ok: F, f_err: G) -> Effects<U>
    where
        F: FnOnce(V) -> U + 'static + Send,
        G: FnOnce(E) -> U + 'static + Send,
        U: 'static,
    {
        smallvec![self
            .map(|result| result.map_or_else(f_err, f_ok))
            .map(|item| smallvec![item])
            .boxed()]
    }
}

impl<T, V> EffectOptionExt for T
where
    T: Future<Output = Option<V>> + Send + 'static + Sized,
    T: ?Sized,
{
    type Value = V;

    fn option<U, F, G>(self, f_some: F, f_none: G) -> Effects<U>
    where
        F: FnOnce(V) -> U + 'static + Send,
        G: FnOnce() -> U + 'static + Send,
        U: 'static,
    {
        smallvec![self
            .map(|option| option.map_or_else(f_none, f_some))
            .map(|item| smallvec![item])
            .boxed()]
    }
}

/// A builder for [`Effect`](type.Effect.html)s.
///
/// Provides methods allowing the creation of effects which need to be scheduled
/// on the reactor's event queue, without giving direct access to this queue.
#[derive(Debug)]
pub struct EffectBuilder<REv: 'static>(EventQueueHandle<REv>);

// Implement `Clone` and `Copy` manually, as `derive` will make it depend on `REv` otherwise.
impl<REv> Clone for EffectBuilder<REv> {
    fn clone(&self) -> Self {
        EffectBuilder(self.0)
    }
}

impl<REv> Copy for EffectBuilder<REv> {}

impl<REv> EffectBuilder<REv> {
    /// Creates a new effect builder.
    pub fn new(event_queue_handle: EventQueueHandle<REv>) -> Self {
        EffectBuilder(event_queue_handle)
    }

    /// Performs a request.
    ///
    /// Given a request `Q`, that when completed will yield a result of `T`, produces a future
    /// that will
    ///
    /// 1. create an event to send the request to the respective component (thus `Q: Into<REv>`),
    /// 2. waits for a response and returns it.
    ///
    /// This function is usually only used internally by effects implement on the effects builder,
    /// but IO components may also make use of it.
    pub(crate) async fn make_request<T, Q, F>(self, f: F, queue_kind: QueueKind) -> T
    where
        T: Send + 'static,
        Q: Into<REv>,
        F: FnOnce(Responder<T>) -> Q,
    {
        // Prepare a channel.
        let (sender, receiver) = oneshot::channel();

        // Create response function.
        let responder = Responder::new(sender);

        // Now inject the request event into the event loop.
        let request_event = f(responder).into();
        self.0.schedule(request_event, queue_kind).await;

        receiver.await.unwrap_or_else(|err| {
            // The channel should never be closed, ever.
            error!(%err, ?queue_kind, "request for {} channel closed, this is a serious bug --- \
                   a component will likely be stuck from now on ", type_name::<T>());

            // We cannot produce any value to satisfy the request, so all that's left is panicking.
            panic!("request not answerable");
        })
    }

    /// Run and end effect immediately.
    ///
    /// Can be used to trigger events from effects when combined with `.event`. Do not use this do
    /// "do nothing", as it will still cause a task to be spawned.
    #[inline(always)]
    pub async fn immediately(self) {}

    /// Reports a fatal error.
    ///
    /// Usually causes the node to cease operations quickly and exit/crash.
    pub async fn fatal<M: Display + ?Sized>(self, file: &str, line: u32, msg: &M) {
        panic!("fatal error [{}:{}]: {}", file, line, msg);
    }

    /// Sets a timeout.
    pub(crate) async fn set_timeout(self, timeout: Duration) -> Duration {
        let then = Instant::now();
        tokio::time::delay_for(timeout).await;
        Instant::now() - then
    }

    /// Retrieve a snapshot of the nodes current metrics formatted as string.
    ///
    /// If an error occurred producing the metrics, `None` is returned.
    pub(crate) async fn get_metrics(self) -> Option<String>
    where
        REv: From<MetricsRequest>,
    {
        self.make_request(
            |responder| MetricsRequest::RenderNodeMetricsText { responder },
            QueueKind::Api,
        )
        .await
    }

    /// Retrieves block at `height` from the Linear Chain component.
    pub(crate) async fn get_block_at_height_local<I>(self, height: u64) -> Option<Block>
    where
        REv: From<LinearChainRequest<I>>,
    {
        self.make_request(
            |responder| LinearChainRequest::BlockAtHeightLocal(height, responder),
            QueueKind::Regular,
        )
        .await
    }

    /// Sends a network message.
    ///
    /// The message is queued in "fire-and-forget" fashion, there is no guarantee that the peer
    /// will receive it.
    pub(crate) async fn send_message<I, P>(self, dest: I, payload: P)
    where
        REv: From<NetworkRequest<I, P>>,
    {
        self.make_request(
            |responder| NetworkRequest::SendMessage {
                dest,
                payload,
                responder,
            },
            QueueKind::Network,
        )
        .await
    }

    /// Broadcasts a network message.
    ///
    /// Broadcasts a network message to all peers connected at the time the message is sent.
    pub async fn broadcast_message<I, P>(self, payload: P)
    where
        REv: From<NetworkRequest<I, P>>,
    {
        self.make_request(
            |responder| NetworkRequest::Broadcast { payload, responder },
            QueueKind::Network,
        )
        .await
    }

    /// Gossips a network message.
    ///
    /// A low-level "gossip" function, selects `count` randomly chosen nodes on the network,
    /// excluding the indicated ones, and sends each a copy of the message.
    ///
    /// Returns the IDs of the chosen nodes.
    pub async fn gossip_message<I, P>(
        self,
        payload: P,
        count: usize,
        exclude: HashSet<I>,
    ) -> HashSet<I>
    where
        REv: From<NetworkRequest<I, P>>,
        I: Send + 'static,
        P: Send,
    {
        self.make_request(
            |responder| NetworkRequest::Gossip {
                payload,
                count,
                exclude,
                responder,
            },
            QueueKind::Network,
        )
        .await
    }

    /// Gets connected network peers.
    pub async fn network_peers<I>(self) -> HashMap<I, SocketAddr>
    where
        REv: From<NetworkInfoRequest<I>>,
        I: Send + 'static,
    {
        self.make_request(
            |responder| NetworkInfoRequest::GetPeers { responder },
            QueueKind::Api,
        )
        .await
    }

    /// Announces that a network message has been received.
    pub(crate) async fn announce_message_received<I, P>(self, sender: I, payload: P)
    where
        REv: From<NetworkAnnouncement<I, P>>,
    {
        self.0
            .schedule(
                NetworkAnnouncement::MessageReceived { sender, payload },
                QueueKind::NetworkIncoming,
            )
            .await;
    }

    /// Announces that we should gossip our own public listening address.
    pub(crate) async fn announce_gossip_our_address<I, P>(self, our_address: GossipedAddress)
    where
        REv: From<NetworkAnnouncement<I, P>>,
    {
        self.0
            .schedule(
                NetworkAnnouncement::GossipOurAddress(our_address),
                QueueKind::Regular,
            )
            .await;
    }

    /// Announces that a new peer has connected.
    pub(crate) async fn announce_new_peer<I, P>(self, peer_id: I)
    where
        REv: From<NetworkAnnouncement<I, P>>,
    {
        self.0
            .schedule(
                NetworkAnnouncement::NewPeer(peer_id),
                QueueKind::NetworkIncoming,
            )
            .await;
    }

    /// Announces that a gossiper has received a new item, where the item's ID is the complete item.
    pub(crate) async fn announce_complete_item_received_via_gossip<T: Item>(self, item: T::Id)
    where
        REv: From<GossiperAnnouncement<T>>,
    {
        assert!(
            T::ID_IS_COMPLETE_ITEM,
            "{} must be an item where the ID _is_ the complete item",
            item
        );
        self.0
            .schedule(
                GossiperAnnouncement::NewCompleteItem(item),
                QueueKind::Regular,
            )
            .await;
    }

    /// Announces that the HTTP API server has received a deploy.
    pub(crate) async fn announce_deploy_received(self, deploy: Box<Deploy>)
    where
        REv: From<RpcServerAnnouncement>,
    {
        self.0
            .schedule(
                RpcServerAnnouncement::DeployReceived { deploy },
                QueueKind::Api,
            )
            .await;
    }

    /// Announces that a deploy not previously stored has now been accepted and stored.
    pub(crate) fn announce_new_deploy_accepted<I>(
        self,
        deploy: Box<Deploy>,
        source: Source<I>,
    ) -> impl Future<Output = ()>
    where
        REv: From<DeployAcceptorAnnouncement<I>>,
    {
        self.0.schedule(
            DeployAcceptorAnnouncement::AcceptedNewDeploy { deploy, source },
            QueueKind::Regular,
        )
    }

    /// Announces that an invalid deploy has been received.
    pub(crate) fn announce_invalid_deploy<I>(
        self,
        deploy: Box<Deploy>,
        source: Source<I>,
    ) -> impl Future<Output = ()>
    where
        REv: From<DeployAcceptorAnnouncement<I>>,
    {
        self.0.schedule(
            DeployAcceptorAnnouncement::InvalidDeploy { deploy, source },
            QueueKind::Regular,
        )
    }

    /// Announce new block has been created.
    pub(crate) async fn announce_linear_chain_block(
        self,
        block: Block,
        execution_results: HashMap<DeployHash, (DeployHeader, ExecutionResult)>,
    ) where
        REv: From<BlockExecutorAnnouncement>,
    {
        self.0
            .schedule(
                BlockExecutorAnnouncement::LinearChainBlock {
                    block,
                    execution_results,
                },
                QueueKind::Regular,
            )
            .await
    }

    /// Puts the given block into the linear block store.
    pub(crate) async fn put_block_to_storage(self, block: Box<Block>) -> bool
    where
        REv: From<StorageRequest>,
    {
        self.make_request(
            |responder| StorageRequest::PutBlock { block, responder },
            QueueKind::Regular,
        )
        .await
    }

    /// Gets the requested block from the linear block store.
    pub(crate) async fn get_block_from_storage(self, block_hash: BlockHash) -> Option<Block>
    where
        REv: From<StorageRequest>,
    {
        self.make_request(
            |responder| StorageRequest::GetBlock {
                block_hash,
                responder,
            },
            QueueKind::Regular,
        )
        .await
    }

    /// Requests block at height.
    pub(crate) async fn get_block_at_height(self, height: u64) -> Option<Block>
    where
        REv: From<StorageRequest>,
    {
        self.make_request(
            |responder| StorageRequest::GetBlockAtHeight { height, responder },
            QueueKind::Regular,
        )
        .await
    }

    /// Requests the highest block.
    pub(crate) async fn get_highest_block(self) -> Option<Block>
    where
        REv: From<StorageRequest>,
    {
        self.make_request(
            |responder| StorageRequest::GetHighestBlock { responder },
            QueueKind::Regular,
        )
        .await
    }

    /// Puts the given deploy into the deploy store.
    pub(crate) async fn put_deploy_to_storage(self, deploy: Box<Deploy>) -> bool
    where
        REv: From<StorageRequest>,
    {
        self.make_request(
            |responder| StorageRequest::PutDeploy { deploy, responder },
            QueueKind::Regular,
        )
        .await
    }

    /// Gets the requested deploys from the deploy store.
    pub(crate) async fn get_deploys_from_storage(
        self,
        deploy_hashes: Multiple<DeployHash>,
    ) -> Vec<Option<Deploy>>
    where
        REv: From<StorageRequest>,
    {
        self.make_request(
            |responder| StorageRequest::GetDeploys {
                deploy_hashes,
                responder,
            },
            QueueKind::Regular,
        )
        .await
    }

    /// Stores the given execution results for the deploys in the given block in the linear block
    /// store.
    pub(crate) async fn put_execution_results_to_storage(
        self,
        block_hash: BlockHash,
        execution_results: HashMap<DeployHash, ExecutionResult>,
    ) -> usize
    where
        REv: From<StorageRequest>,
    {
        self.make_request(
            |responder| StorageRequest::PutExecutionResults {
                block_hash,
                execution_results,
                responder,
            },
            QueueKind::Regular,
        )
        .await
    }

    /// Gets the requested deploys from the deploy store.
    pub(crate) async fn get_deploy_and_metadata_from_storage(
        self,
        deploy_hash: DeployHash,
    ) -> Option<(Deploy, DeployMetadata)>
    where
        REv: From<StorageRequest>,
    {
        self.make_request(
            |responder| StorageRequest::GetDeployAndMetadata {
                deploy_hash,
                responder,
            },
            QueueKind::Regular,
        )
        .await
    }

    /// Gets the requested deploy using the `DeployFetcher`.
    pub(crate) async fn fetch_deploy<I>(
        self,
        deploy_hash: DeployHash,
        peer: I,
    ) -> Option<FetchResult<Deploy>>
    where
        REv: From<FetcherRequest<I, Deploy>>,
        I: Send + 'static,
    {
        self.make_request(
            |responder| FetcherRequest::Fetch {
                id: deploy_hash,
                peer,
                responder,
            },
            QueueKind::Regular,
        )
        .await
    }

    /// Gets the requested block using the `BlockFetcher`
    pub(crate) async fn fetch_block<I>(
        self,
        block_hash: BlockHash,
        peer: I,
    ) -> Option<FetchResult<Block>>
    where
        REv: From<FetcherRequest<I, Block>>,
        I: Send + 'static,
    {
        self.make_request(
            |responder| FetcherRequest::Fetch {
                id: block_hash,
                peer,
                responder,
            },
            QueueKind::Regular,
        )
        .await
    }

    /// Requests a linear chain block at `block_height`.
    pub(crate) async fn fetch_block_by_height<I>(
        self,
        block_height: u64,
        peer: I,
    ) -> Option<FetchResult<BlockByHeight>>
    where
        REv: From<FetcherRequest<I, BlockByHeight>>,
        I: Send + 'static,
    {
        self.make_request(
            |responder| FetcherRequest::Fetch {
                id: block_height,
                peer,
                responder,
            },
            QueueKind::Regular,
        )
        .await
    }

    /// Passes the timestamp of a future block for which deploys are to be proposed.
    // TODO: The input `BlockContext` will probably be a different type than the context in the
    //       return value in the future.
    pub(crate) async fn request_proto_block(
        self,
        block_context: BlockContext,
        random_bit: bool,
    ) -> (ProtoBlock, BlockContext)
    where
        REv: From<BlockProposerRequest>,
    {
        let deploys = self
            .make_request(
                |responder| BlockProposerRequest::ListForInclusion {
                    current_instant: block_context.timestamp(),
                    past_blocks: Default::default(), // TODO
                    responder,
                },
                QueueKind::Regular,
            )
            .await
            .into_iter()
            .collect();
        let proto_block = ProtoBlock::new(deploys, random_bit);
        (proto_block, block_context)
    }

    /// Passes a finalized proto-block to the block executor component to execute it.
    pub(crate) async fn execute_block(self, finalized_block: FinalizedBlock)
    where
        REv: From<BlockExecutorRequest>,
    {
        self.0
            .schedule(
                BlockExecutorRequest::ExecuteBlock(finalized_block),
                QueueKind::Regular,
            )
            .await
    }

    /// Checks whether the deploys included in the block exist on the network. This includes
    /// the block's timestamp, in order that it be checked against the timestamp of the deploys
    /// within the block.
    pub(crate) async fn validate_block<I, T>(
        self,
        sender: I,
        block: T,
        block_timestamp: Timestamp,
    ) -> (bool, T)
    where
        REv: From<BlockValidationRequest<T, I>>,
        T: BlockLike + Send + 'static,
    {
        self.make_request(
            |responder| BlockValidationRequest {
                block,
                sender,
                responder,
                block_timestamp,
            },
            QueueKind::Regular,
        )
        .await
    }

    /// Announces that a proto block has been proposed and will either be finalized or orphaned
    /// soon.
    pub(crate) async fn announce_proposed_proto_block(self, proto_block: ProtoBlock)
    where
        REv: From<ConsensusAnnouncement>,
    {
        self.0
            .schedule(
                ConsensusAnnouncement::Proposed(proto_block),
                QueueKind::Regular,
            )
            .await
    }

    /// Announces that a proto block has been finalized.
    pub(crate) async fn announce_finalized_block(self, finalized_block: FinalizedBlock)
    where
        REv: From<ConsensusAnnouncement>,
    {
        self.0
            .schedule(
                ConsensusAnnouncement::Finalized(Box::new(finalized_block)),
                QueueKind::Regular,
            )
            .await
    }

    pub(crate) async fn announce_block_handled(self, block_header: BlockHeader)
    where
        REv: From<ConsensusAnnouncement>,
    {
        self.0
            .schedule(
                ConsensusAnnouncement::Handled(Box::new(block_header)),
                QueueKind::Regular,
            )
            .await
    }

    /// The linear chain has stored a newly-created block.
    pub(crate) async fn announce_block_added(self, block_hash: BlockHash, block_header: BlockHeader)
    where
        REv: From<LinearChainAnnouncement>,
    {
        self.0
            .schedule(
                LinearChainAnnouncement::BlockAdded {
                    block_hash,
                    block_header: Box::new(block_header),
                },
                QueueKind::Regular,
            )
            .await
    }

    /// Runs the genesis process on the contract runtime.
    pub(crate) async fn commit_genesis(
        self,
        chainspec: Chainspec,
    ) -> Result<GenesisResult, engine_state::Error>
    where
        REv: From<ContractRuntimeRequest>,
    {
        self.make_request(
            |responder| ContractRuntimeRequest::CommitGenesis {
                chainspec: Box::new(chainspec),
                responder,
            },
            QueueKind::Regular,
        )
        .await
    }

    /// Puts the given chainspec into the chainspec store.
    pub(crate) async fn put_chainspec(self, chainspec: Chainspec)
    where
        REv: From<StorageRequest>,
    {
        self.make_request(
            |responder| StorageRequest::PutChainspec {
                chainspec: Arc::new(chainspec),
                responder,
            },
            QueueKind::Regular,
        )
        .await
    }

    /// Gets the requested chainspec from the chainspec store.
    pub(crate) async fn get_chainspec(self, version: Version) -> Option<Arc<Chainspec>>
    where
        REv: From<StorageRequest>,
    {
        self.make_request(
            |responder| StorageRequest::GetChainspec { version, responder },
            QueueKind::Regular,
        )
        .await
    }

    /// Gets the requested chainspec info from the chainspec loader.
    pub(crate) async fn get_chainspec_info(self) -> ChainspecInfo
    where
        REv: From<ChainspecLoaderRequest> + Send,
    {
        self.make_request(ChainspecLoaderRequest::GetChainspecInfo, QueueKind::Regular)
            .await
    }

    /// Requests an execution of deploys using Contract Runtime.
    pub(crate) async fn request_execute(
        self,
        execute_request: ExecuteRequest,
    ) -> Result<ExecutionResults, engine_state::RootNotFound>
    where
        REv: From<ContractRuntimeRequest>,
    {
        self.make_request(
            |responder| ContractRuntimeRequest::Execute {
                execute_request,
                responder,
            },
            QueueKind::Regular,
        )
        .await
    }

    /// Requests a commit of effects on the Contract Runtime component.
    pub(crate) async fn request_commit(
        self,
        state_root_hash: Digest,
        effects: AdditiveMap<Key, Transform>,
    ) -> Result<CommitResult, engine_state::Error>
    where
        REv: From<ContractRuntimeRequest>,
    {
        self.make_request(
            |responder| ContractRuntimeRequest::Commit {
                state_root_hash,
                effects,
                responder,
            },
            QueueKind::Regular,
        )
        .await
    }

    /// Requests a query be executed on the Contract Runtime component.
    pub(crate) async fn query_global_state(
        self,
        query_request: QueryRequest,
    ) -> Result<QueryResult, engine_state::Error>
    where
        REv: From<ContractRuntimeRequest>,
    {
        self.make_request(
            |responder| ContractRuntimeRequest::Query {
                query_request,
                responder,
            },
            QueueKind::Regular,
        )
        .await
    }

    /// Requests a query be executed on the Contract Runtime component.
    pub(crate) async fn get_balance(
        self,
        balance_request: BalanceRequest,
    ) -> Result<BalanceResult, engine_state::Error>
    where
        REv: From<ContractRuntimeRequest>,
    {
        self.make_request(
            |responder| ContractRuntimeRequest::GetBalance {
                balance_request,
                responder,
            },
            QueueKind::Regular,
        )
        .await
    }

    /// Returns `ProtocolData` by `ProtocolVersion`.
    ///
    /// This operation is read only.
    pub(crate) async fn get_protocol_data(
        self,
        protocol_version: ProtocolVersion,
    ) -> Result<Option<Box<ProtocolData>>, engine_state::Error>
    where
        REv: From<ContractRuntimeRequest>,
    {
        self.make_request(
            |responder| ContractRuntimeRequest::GetProtocolData {
                protocol_version,
                responder,
            },
            QueueKind::Regular,
        )
        .await
    }

    /// Returns a map of validators weights for all eras as known from `root_hash`.
    ///
    /// This operation is read only.
    pub(crate) async fn get_era_validators(
        self,
        request: EraValidatorsRequest,
    ) -> Result<EraValidators, GetEraValidatorsError>
    where
        REv: From<ContractRuntimeRequest>,
    {
        self.make_request(
            |responder| ContractRuntimeRequest::GetEraValidators { request, responder },
            QueueKind::Regular,
        )
        .await
    }

    /// Returns a map of validators for given `era` to their weights as known from `root_hash`.
    ///
    /// This operation is read only.
    pub(crate) async fn get_validator_weights_by_era_id(
        self,
        request: ValidatorWeightsByEraIdRequest,
    ) -> Result<Option<ValidatorWeights>, GetEraValidatorsError>
    where
        REv: From<ContractRuntimeRequest>,
    {
        self.make_request(
            |responder| ContractRuntimeRequest::GetValidatorWeightsByEraId { request, responder },
            QueueKind::Regular,
        )
        .await
    }

    /// Runs the end of era step using the system smart contract.
    pub(crate) async fn run_step(
        self,
        step_request: StepRequest,
    ) -> Result<StepResult, engine_state::Error>
    where
        REv: From<ContractRuntimeRequest>,
    {
        self.make_request(
            |responder| ContractRuntimeRequest::Step {
                step_request,
                responder,
            },
            QueueKind::Regular,
        )
        .await
    }

    /// Gets the set of validators, the booking block and the key block for a new era
    pub(crate) async fn create_new_era(
        self,
        request: ValidatorWeightsByEraIdRequest,
        booking_block_height: u64,
        key_block_height: u64,
    ) -> (
        Result<Option<ValidatorWeights>, GetEraValidatorsError>,
        Option<Block>,
        Option<Block>,
    )
    where
        REv: From<ContractRuntimeRequest> + From<StorageRequest>,
    {
        let future_validators = self.get_validator_weights_by_era_id(request);
        let future_booking_block = self.get_block_at_height(booking_block_height);
        let future_key_block = self.get_block_at_height(key_block_height);
        join!(future_validators, future_booking_block, future_key_block)
    }

    /// Request consensus to sign a block from the linear chain and possibly start a new era.
    pub(crate) async fn handle_linear_chain_block(self, block_header: BlockHeader) -> Signature
    where
        REv: From<ConsensusRequest>,
    {
        self.make_request(
            |responder| ConsensusRequest::HandleLinearBlock(Box::new(block_header), responder),
            QueueKind::Regular,
        )
        .await
    }
}

/// Construct a fatal error effect.
///
/// This macro is a convenient wrapper around `EffectBuilder::fatal` that inserts the `file!()` and
/// `line!()` number automatically.
#[macro_export]
macro_rules! fatal {
    ($effect_builder:expr, $msg:expr) => {
        $effect_builder.fatal(file!(), line!(), &$msg).ignore()
    };
}<|MERGE_RESOLUTION|>--- conflicted
+++ resolved
@@ -95,14 +95,10 @@
 
 use crate::{
     components::{
-<<<<<<< HEAD
-        chainspec_loader::ChainspecInfo, consensus::BlockContext, fetcher::FetchResult,
-=======
         chainspec_loader::ChainspecInfo,
         consensus::BlockContext,
         contract_runtime::{EraValidatorsRequest, ValidatorWeightsByEraIdRequest},
         fetcher::FetchResult,
->>>>>>> 33d4f4fe
         small_network::GossipedAddress,
     },
     crypto::{asymmetric_key::Signature, hash::Digest},
@@ -110,11 +106,8 @@
     reactor::{EventQueueHandle, QueueKind},
     types::{
         json_compatibility::ExecutionResult, Block, BlockByHeight, BlockHash, BlockHeader,
-<<<<<<< HEAD
-        BlockLike, Deploy, DeployHash, DeployMetadata, FinalizedBlock, Item, ProtoBlock,
-=======
-        BlockLike, Deploy, DeployHash, DeployHeader, FinalizedBlock, Item, ProtoBlock, Timestamp,
->>>>>>> 33d4f4fe
+        BlockLike, Deploy, DeployHash, DeployHeader, DeployMetadata, FinalizedBlock, Item,
+        ProtoBlock, Timestamp,
     },
     utils::Source,
     Chainspec,
