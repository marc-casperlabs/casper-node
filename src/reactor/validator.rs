//! Reactor for validator nodes.
//!
//! Validator nodes join the validator-only network upon startup.

use std::fmt::{self, Display, Formatter};

use derive_more::From;
use serde::{Deserialize, Serialize};

use crate::{
    components::{
        consensus::{self, Consensus},
        pinger::{self, Pinger},
        storage::{self, Storage},
        Component,
    },
    effect::{
        announcements::NetworkAnnouncement,
        requests::{NetworkRequest, StorageRequest},
        Effect, EffectBuilder, Multiple,
    },
    reactor::{self, EventQueueHandle},
    small_network::{self, NodeId},
    Config, SmallNetwork,
};

#[derive(Debug, Clone, From, Serialize, Deserialize)]
enum Message {
    #[from]
    Pinger(pinger::Message),
    #[from]
    Consensus(consensus::Message),
}

impl Display for Message {
    fn fmt(&self, f: &mut Formatter) -> fmt::Result {
        match self {
            Message::Pinger(pinger) => write!(f, "Pinger::{}", pinger),
            Message::Consensus(consensus) => write!(f, "Consensus::{}", consensus),
        }
    }
}

// This is ugly, but it works around trait specialization not being stable yet:
trait IsNotMessage {}
impl IsNotMessage for pinger::Message {}
impl IsNotMessage for consensus::Message {}

impl<I, P> From<NetworkRequest<I, P>> for NetworkRequest<I, Message>
where
    P: Into<Message> + IsNotMessage,
{
    fn from(other: NetworkRequest<I, P>) -> NetworkRequest<I, Message> {
        match other {
            NetworkRequest::SendMessage {
                dest,
                payload,
                responder,
            } => NetworkRequest::SendMessage {
                dest,
                payload: payload.into(),
                responder,
            },
            NetworkRequest::BroadcastMessage { payload, responder } => {
                NetworkRequest::BroadcastMessage {
                    payload: payload.into(),
                    responder,
                }
            }
        }
    }
}

/// Top-level event for the reactor.
#[derive(Debug, From)]
#[must_use]
enum Event {
    #[from]
    Network(small_network::Event<Message>),
    #[from]
    Pinger(pinger::Event),
    #[from]
    Storage(Box<StorageRequest<Storage>>),
    #[from]
    StorageConsumer(Box<storage::dummy::Event>),
    #[from]
<<<<<<< HEAD
    StorageConsumer(storage::dummy::Event),

    // Requests
    #[from]
    NetworkRequest(NetworkRequest<NodeId, Message>),

    // Announcements
    #[from]
    NetworkAnnouncement(NetworkAnnouncement<NodeId, Message>),
=======
    Consensus(consensus::Event),
}

impl<P: Into<Message> + IsNotMessage> From<NetworkRequest<NodeId, P>> for Event {
    fn from(req: NetworkRequest<NodeId, P>) -> Self {
        Event::Network(small_network::Event::from(
            NetworkRequest::<NodeId, Message>::from(req),
        ))
    }
>>>>>>> 9dbc5e56
}

/// Validator node reactor.
struct Reactor {
    net: SmallNetwork<Event, Message>,
    pinger: Pinger,
    storage: Storage,
    consensus: Consensus,
    dummy_storage_consumer: storage::dummy::StorageConsumer,
}

impl reactor::Reactor for Reactor {
    type Event = Event;

    fn new(
        cfg: Config,
        eq: EventQueueHandle<Self::Event>,
    ) -> anyhow::Result<(Self, Multiple<Effect<Self::Event>>)> {
        let eb = EffectBuilder::new(eq);
        let (net, net_effects) = SmallNetwork::new(eq, cfg)?;

        let (pinger, pinger_effects) = Pinger::new(eb);

        let storage = Storage::new();
        let (dummy_storage_consumer, storage_consumer_effects) =
            storage::dummy::StorageConsumer::new(eb);

        let (consensus, consensus_effects) = Consensus::new(eb);

        let mut effects = reactor::wrap_effects(Event::Network, net_effects);
        effects.extend(reactor::wrap_effects(Event::Pinger, pinger_effects));
        effects.extend(reactor::wrap_effects(
            |event| Event::StorageConsumer(Box::new(event)),
            storage_consumer_effects,
        ));
        effects.extend(reactor::wrap_effects(Event::Consensus, consensus_effects));

        Ok((
            Reactor {
                net,
                pinger,
                storage,
                consensus,
                dummy_storage_consumer,
            },
            effects,
        ))
    }

    fn dispatch_event(
        &mut self,
        eb: EffectBuilder<Self::Event>,
        event: Event,
    ) -> Multiple<Effect<Self::Event>> {
        match event {
            Event::Network(ev) => {
                reactor::wrap_effects(Event::Network, self.net.handle_event(eb, ev))
            }
            Event::Pinger(ev) => {
                reactor::wrap_effects(Event::Pinger, self.pinger.handle_event(eb, ev))
            }
            Event::Storage(ev) => reactor::wrap_effects(
                |event| Event::Storage(Box::new(event)),
                self.storage.handle_event(eb, *ev),
            ),
            Event::StorageConsumer(ev) => reactor::wrap_effects(
                |event| Event::StorageConsumer(Box::new(event)),
                self.dummy_storage_consumer.handle_event(eb, *ev),
            ),
<<<<<<< HEAD

            // Requests:
            Event::NetworkRequest(req) => {
                self.dispatch_event(eb, Event::Network(small_network::Event::from(req)))
            }

            // Announcements:
            Event::NetworkAnnouncement(NetworkAnnouncement::MessageReceived {
                sender,
                payload,
            }) => {
                // Any incoming message is one for the pinger.
                self.dispatch_event(
                    eb,
                    Event::Pinger(pinger::Event::MessageReceived {
                        sender,
                        msg: payload,
                    }),
                )
=======
            Event::Consensus(ev) => {
                reactor::wrap_effects(Event::Consensus, self.consensus.handle_event(eb, ev))
>>>>>>> 9dbc5e56
            }
        }
    }
}

impl Display for Event {
    fn fmt(&self, f: &mut Formatter<'_>) -> fmt::Result {
        match self {
            Event::Network(ev) => write!(f, "network: {}", ev),
            Event::Pinger(ev) => write!(f, "pinger: {}", ev),
            Event::Storage(ev) => write!(f, "storage: {}", ev),
            Event::StorageConsumer(ev) => write!(f, "storage_consumer: {}", ev),
<<<<<<< HEAD
            Event::NetworkRequest(req) => write!(f, "network request: {}", req),
            Event::NetworkAnnouncement(ann) => write!(f, "network announcement: {}", ann),
=======
            Event::Consensus(ev) => write!(f, "consensus: {}", ev),
>>>>>>> 9dbc5e56
        }
    }
}

/// Runs a validator reactor.
///
/// Starts the reactor and associated background tasks, then enters main the event processing loop.
///
/// `launch` will leak memory on start for global structures each time it is called.
///
/// Errors are returned only if component initialization fails.
pub async fn launch(cfg: Config) -> anyhow::Result<()> {
    super::launch::<Reactor>(cfg).await
}<|MERGE_RESOLUTION|>--- conflicted
+++ resolved
@@ -84,8 +84,7 @@
     #[from]
     StorageConsumer(Box<storage::dummy::Event>),
     #[from]
-<<<<<<< HEAD
-    StorageConsumer(storage::dummy::Event),
+    Consensus(consensus::Event),
 
     // Requests
     #[from]
@@ -94,8 +93,6 @@
     // Announcements
     #[from]
     NetworkAnnouncement(NetworkAnnouncement<NodeId, Message>),
-=======
-    Consensus(consensus::Event),
 }
 
 impl<P: Into<Message> + IsNotMessage> From<NetworkRequest<NodeId, P>> for Event {
@@ -104,7 +101,6 @@
             NetworkRequest::<NodeId, Message>::from(req),
         ))
     }
->>>>>>> 9dbc5e56
 }
 
 /// Validator node reactor.
@@ -174,7 +170,9 @@
                 |event| Event::StorageConsumer(Box::new(event)),
                 self.dummy_storage_consumer.handle_event(eb, *ev),
             ),
-<<<<<<< HEAD
+            Event::Consensus(ev) => {
+                reactor::wrap_effects(Event::Consensus, self.consensus.handle_event(eb, ev))
+            }
 
             // Requests:
             Event::NetworkRequest(req) => {
@@ -186,18 +184,17 @@
                 sender,
                 payload,
             }) => {
+                let reactor_event = match payload {
+                    Message::Consensus(msg) => {
+                        Event::Consensus(consensus::Event::MessageReceived { sender, msg })
+                    }
+                    Message::Pinger(msg) => {
+                        Event::Pinger(pinger::Event::MessageReceived { sender, msg })
+                    }
+                };
+
                 // Any incoming message is one for the pinger.
-                self.dispatch_event(
-                    eb,
-                    Event::Pinger(pinger::Event::MessageReceived {
-                        sender,
-                        msg: payload,
-                    }),
-                )
-=======
-            Event::Consensus(ev) => {
-                reactor::wrap_effects(Event::Consensus, self.consensus.handle_event(eb, ev))
->>>>>>> 9dbc5e56
+                self.dispatch_event(eb, reactor_event)
             }
         }
     }
@@ -210,12 +207,9 @@
             Event::Pinger(ev) => write!(f, "pinger: {}", ev),
             Event::Storage(ev) => write!(f, "storage: {}", ev),
             Event::StorageConsumer(ev) => write!(f, "storage_consumer: {}", ev),
-<<<<<<< HEAD
+            Event::Consensus(ev) => write!(f, "consensus: {}", ev),
             Event::NetworkRequest(req) => write!(f, "network request: {}", req),
             Event::NetworkAnnouncement(ann) => write!(f, "network announcement: {}", ann),
-=======
-            Event::Consensus(ev) => write!(f, "consensus: {}", ev),
->>>>>>> 9dbc5e56
         }
     }
 }
